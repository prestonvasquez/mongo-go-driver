########################################
# Evergreen Template for MongoDB Drivers
########################################

# When a task that used to pass starts to fail
# Go through all versions that may have been skipped to detect
# when the task started failing
stepback: true

# Mark a failure as a system/bootstrap failure (purple box) rather then a task
# failure by default.
# Actual testing tasks are marked with `type: test`
command_type: setup

# Fail builds when pre tasks fail.
pre_error_fails_task: true

# Protect the CI from long or indefinite runtimes.
exec_timeout_secs: 3600

# What to do when evergreen hits the timeout (`post:` tasks are run automatically)
timeout:
  - command: subprocess.exec
    params:
      binary: bash
      args: [ls, -la]

functions:
  assume-test-secrets-ec2-role:
    - command: ec2.assume_role
      params:
        role_arn: ${aws_test_secrets_role}

  setup-system:
    # Executes clone and applies the submitted patch, if any
    - command: git.get_project
      type: system
      params:
        directory: src/go.mongodb.org/mongo-driver
    - command: shell.exec
      params:
        working_dir: "src/go.mongodb.org/mongo-driver"
        script: |
          git submodule update --init
    # Make an env.sh and evergreen expansion file with dynamic values
    - command: subprocess.exec
      params:
        binary: bash
        working_dir: src/go.mongodb.org/mongo-driver
        env:
          GOROOT: ${GO_DIST}
          IS_PATCH: ${is_patch}
          VERSION_ID: ${version_id}
          # Define an alias for the task runner script.
          TASK_RUNNER_ALIAS: &task-runner src/go.mongodb.org/mongo-driver/.evergreen/run-task.sh
        args: [.evergreen/setup-system.sh]
    - command: expansions.update
      params:
        file: src/go.mongodb.org/mongo-driver/expansion.yml
    - command: subprocess.exec
      params:
        binary: bash
        include_expansions_in_env: ["PROJECT_DIRECTORY"]
        args:
          - "${DRIVERS_TOOLS}/.evergreen/setup.sh"

  handle-test-artifacts:
    - command: gotest.parse_files
      params:
        optional_output: "true"
        files:
          - "src/go.mongodb.org/mongo-driver/*.suite"
    - command: ec2.assume_role
      params:
        role_arn: ${assume_role_arn}
    - command: s3.put
      params:
        aws_key: ${AWS_ACCESS_KEY_ID}
        aws_secret: ${AWS_SECRET_ACCESS_KEY}
        aws_session_token: ${AWS_SESSION_TOKEN}
        local_file: ${DRIVERS_TOOLS}/.evergreen/test_logs.tar.gz
        remote_file: ${build_variant}/${revision}/${version_id}/${build_id}/logs/${task_id}-${execution}-drivers-tools-logs.tar.gz
        bucket: ${aws_bucket}
        permissions: public-read
        content_type: ${content_type|application/x-gzip}
        display_name: "drivers-tools-logs.tar.gz"
    - command: s3.put
      params:
        aws_key: ${AWS_ACCESS_KEY_ID}
        aws_secret: ${AWS_SECRET_ACCESS_KEY}
        aws_session_token: ${AWS_SESSION_TOKEN}
        optional: true
        local_file: ${PROJECT_DIRECTORY}/fuzz.tgz
        remote_file: ${build_variant}/${revision}/${version_id}/${build_id}/${task_id}-${execution}-fuzz.tgz
        bucket: ${aws_bucket}
        permissions: public-read
        content_type: application/x-gzip
        display_name: "fuzz.tgz"
    - command: subprocess.exec
      params:
        binary: bash
        args: [*task-runner, evg-gather-test-suites]
    - command: s3.put
      params:
        aws_key: ${AWS_ACCESS_KEY_ID}
        aws_secret: ${AWS_SECRET_ACCESS_KEY}
        aws_session_token: ${AWS_SESSION_TOKEN}
        local_file: src/go.mongodb.org/mongo-driver/test_suite.tgz
        optional: true
        remote_file: ${build_variant}/${revision}/${version_id}/${build_id}/logs/${task_id}-${execution}-test_suite.tgz
        bucket: ${aws_bucket}
        permissions: public-read
        content_type: ${content_type|text/plain}
        display_name: test_suite.tgz

  bootstrap-mongohoused:
    - command: ec2.assume_role
      params:
        role_arn: ${aws_test_secrets_role}
    - command: subprocess.exec
      params:
        binary: bash
        add_expansions_to_env: true
        args:
          - ${DRIVERS_TOOLS}/.evergreen/atlas_data_lake/pull-mongohouse-image.sh
    - command: subprocess.exec
      params:
        binary: bash
        args:
          - ${DRIVERS_TOOLS}/.evergreen/atlas_data_lake/run-mongohouse-image.sh

  bootstrap-mongo-orchestration:
    - command: subprocess.exec
      params:
        binary: bash
        env:
          MONGODB_VERSION: ${VERSION}
        include_expansions_in_env: [TOPOLOGY, AUTH, SSL, ORCHESTRATION_FILE,
            REQUIRE_API_VERSION, LOAD_BALANCER]
        args: ["${DRIVERS_TOOLS}/.evergreen/run-orchestration.sh"]
    - command: expansions.update
      params:
        file: mo-expansion.yml

  ocsp-bootstrap-mongo-orchestration:
    - command: subprocess.exec
      params:
        binary: bash
        env:
          MONGODB_VERSION: ${VERSION}
        include_expansions_in_env: [TOPOLOGY, AUTH, SSL, ORCHESTRATION_FILE]
        args: ["${DRIVERS_TOOLS}/.evergreen/run-orchestration.sh"]
    - command: expansions.update
      params:
        file: mo-expansion.yml

  teardown:
    - command: subprocess.exec
      params:
        binary: bash
        args:
          # Ensure the instance profile is reassigned for aws tests.
          - ${DRIVERS_TOOLS}/.evergreen/auth_aws/teardown.sh
    - command: subprocess.exec
      params:
        binary: bash
        args:
          - ${DRIVERS_TOOLS}/.evergreen/csfle/teardown.sh
    - command: subprocess.exec
      params:
        binary: bash
        args:
          - ${DRIVERS_TOOLS}/.evergreen/ocsp/teardown.sh
    - command: subprocess.exec
      params:
        binary: bash
        args:
          - ${DRIVERS_TOOLS}/.evergreen/teardown.sh

  assume-test-secrets-ec2-role:
    - command: ec2.assume_role
      params:
        role_arn: ${aws_test_secrets_role}
        duration_seconds: 1800

  run-oidc-auth-test-with-test-credentials:
    - command: subprocess.exec
      type: test
      params:
        binary: bash
        env:
          OIDC: oidc
        include_expansions_in_env: [DRIVERS_TOOLS, AWS_ACCESS_KEY_ID, AWS_SECRET_ACCESS_KEY, AWS_SESSION_TOKEN]
        args: [*task-runner, test-oidc]

  run-tests:
    - command: subprocess.exec
      params:
        binary: bash
        env:
          GO_BUILD_TAGS: cse
        include_expansions_in_env:
          - "TOPOLOGY"
          - "AUTH"
          - "SSL"
          - "SKIP_CSOT_TESTS"
          - "MONGODB_URI"
          - "CRYPT_SHARED_LIB_PATH"
          - "SKIP_CRYPT_SHARED_LIB"
          - "RACE"
          - "MONGO_GO_DRIVER_COMPRESSOR"
          - "REQUIRE_API_VERSION"
          - "LOAD_BALANCER"
          - "MONGOPROXY"
        args: [*task-runner, setup-test]
    - command: subprocess.exec
      type: test
      retry_on_failure: true
      params:
        binary: bash
        args: [*task-runner, "${DEFAULT_TASK}" ]

  create-api-report:
    - command: subprocess.exec
      type: test
      params:
        binary: bash
        add_expansions_to_env: true
        env:
          BASE_SHA: "${revision}"
          HEAD_SHA: "${github_commit}"
        args: [*task-runner, api-report]

  "backport pr":
    - command: subprocess.exec
      type: test
      params:
        binary: bash
        env:
          COMMIT: "${github_commit}"
          PR_TASK: backport-pr
        args: [*task-runner, pr-task]

  send-perf-data:
    # Here we begin to generate the request to send the data to SPS
    - command: shell.exec
      params:
        script: |
          # We use the requester expansion to determine whether the data is from a mainline evergreen run or not
          if [ "${requester}" == "commit" ]; then
            is_mainline=true
          else
            is_mainline=false
          fi

          # We parse the username out of the order_id as patches append that in and SPS does not need that information
          parsed_order_id=$(echo "${revision_order_id}" | awk -F'_' '{print $NF}')
          # Submit the performance data to the SPS endpoint
          response=$(curl -s -w "\nHTTP_STATUS:%{http_code}" -X 'POST' \
            "https://performance-monitoring-api.corp.mongodb.com/raw_perf_results/cedar_report?project=${project_id}&version=${version_id}&variant=${build_variant}&order=$parsed_order_id&task_name=${task_name}&task_id=${task_id}&execution=${execution}&mainline=$is_mainline" \
            -H 'accept: application/json' \
            -H 'Content-Type: application/json' \
            -d @src/go.mongodb.org/mongo-driver/perf.json)

          http_status=$(echo "$response" | grep "HTTP_STATUS" | awk -F':' '{print $2}')
          response_body=$(echo "$response" | sed '/HTTP_STATUS/d')

          # We want to throw an error if the data was not successfully submitted
          if [ "$http_status" -ne 200 ]; then
            echo "Error: Received HTTP status $http_status"
            echo "Response Body: $response_body"
            exit 1
          fi

          echo "Response Body: $response_body"
          echo "HTTP Status: $http_status"

  send-perf-pr-comment:
    - command: subprocess.exec
      type: test
      params:
        binary: bash
        add_expansions_to_env: true
        env:
          VERSION_ID: ${version_id}
          BASE_SHA: "${revision}"
          HEAD_SHA: "${github_commit}"
        include_expansions_in_env: [PERF_URI_PRIVATE_ENDPOINT]
        args: [*task-runner, perf-pr-comment]

  run-enterprise-auth-tests:
    - command: ec2.assume_role
      params:
        role_arn: "${aws_test_secrets_role}"
    - command: subprocess.exec
      params:
        binary: bash
        include_expansions_in_env: [AWS_ACCESS_KEY_ID, AWS_SECRET_ACCESS_KEY, AWS_SESSION_TOKEN]
        env:
          TEST_ENTERPRISE_AUTH: plain
        args: [*task-runner, setup-test]
    - command: subprocess.exec
      type: test
      retry_on_failure: true
      params:
        binary: bash
        args: [*task-runner, --silent, evg-test-enterprise-auth]

  run-enterprise-gssapi-auth-tests:
    - command: ec2.assume_role
      params:
        role_arn: "${aws_test_secrets_role}"
    - command: subprocess.exec
      params:
        binary: bash
        include_expansions_in_env: [AWS_ACCESS_KEY_ID, AWS_SECRET_ACCESS_KEY, AWS_SESSION_TOKEN]
        env:
          TEST_ENTERPRISE_AUTH: gssapi
        args: [*task-runner, setup-test]
    - command: subprocess.exec
      type: test
      retry_on_failure: true
      params:
        binary: bash
        args: [*task-runner, --silent, evg-test-enterprise-auth]

  run-atlas-test:
    - command: ec2.assume_role
      params:
        role_arn: "${aws_test_secrets_role}"
    - command: subprocess.exec
      params:
        binary: bash
        include_expansions_in_env: [AWS_ACCESS_KEY_ID, AWS_SECRET_ACCESS_KEY, AWS_SESSION_TOKEN]
        env:
          TEST_ATLAS_CONNECT: "1"
        args: [*task-runner, setup-test]
    - command: subprocess.exec
      type: test
      retry_on_failure: true
      params:
        binary: bash
        args: [*task-runner, test-atlas-connect]

  run-ocsp-test:
    - command: subprocess.exec
      params:
        binary: bash
        env:
          TOPOLOGY: server
          AUTH: auth
          SSL: ssl
        include_expansions_in_env: [OCSP_ALGORITHM, MONGODB_URI]
        args: [*task-runner, setup-test]
    - command: subprocess.exec
      type: test
      retry_on_failure: true
      params:
        binary: bash
        include_expansions_in_env: [OCSP_TLS_SHOULD_SUCCEED]
        args: [*task-runner, evg-test-ocsp]

  run-versioned-api-test:
    - command: subprocess.exec
      params:
        binary: bash
        env:
          GO_BUILD_TAGS: cse
        include_expansions_in_env: [AUTH, SSL, MONGODB_URI, TOPOLOGY, MONGO_GO_DRIVER_COMPRESSOR,
          REQUIRE_API_VERSION, SKIP_CRYPT_SHARED_LIB, CRYPT_SHARED_LIB_PATH]
        args: [*task-runner, setup-test]
    - command: subprocess.exec
      type: test
      retry_on_failure: true
      params:
        binary: bash
        args: [*task-runner, evg-test-versioned-api]

  run-load-balancer-tests:
    - command: subprocess.exec
      params:
        binary: bash
        include_expansions_in_env: [SINGLE_MONGOS_LB_URI, MULTI_MONGOS_LB_URI, AUTH, SSL, MONGO_GO_DRIVER_COMPRESSOR]
        env:
          LOAD_BALANCER: "true"
        args: [*task-runner, setup-test]
    - command: subprocess.exec
      type: test
      retry_on_failure: true
      params:
        binary: bash
        args: [*task-runner, evg-test-load-balancers]

  run-atlas-data-lake-test:
    - command: subprocess.exec
      params:
        binary: "bash"
        env:
          AUTH: auth
          SSL: nossl
          TOPOLOGY: server
          MONGODB_URI: "mongodb://mhuser:pencil@localhost"
        args: [*task-runner, setup-test]
    - command: subprocess.exec
      type: test
      retry_on_failure: true
      params:
        binary: "bash"
        args: [*task-runner, evg-test-atlas-data-lake]

  run-docker-test:
    - command: subprocess.exec
      type: test
      params:
        binary: "bash"
        env:
          TASKFILE_TARGET: test-short
        args: [*task-runner, run-docker]
    - command: subprocess.exec
      type: test
      params:
        binary: "bash"
        env:
          TOPOLOGY: sharded_cluster
          TASKFILE_TARGET: test-short
        args: [*task-runner, run-docker]

  run-goleak-test:
    - command: subprocess.exec
      type: test
      params:
        binary: "bash"
        include_expansions_in_env: ["MONGODB_URI"]
        args: [*task-runner, test-goleak]

  "run oidc k8s test":
    - command: subprocess.exec
      type: test
      params:
        binary: bash
        include_expansions_in_env: [AWS_ACCESS_KEY_ID, AWS_SECRET_ACCESS_KEY, AWS_SESSION_TOKEN, VARIANT, DRIVERS_TOOLS]
        env:
          OIDC_ENV: k8s
        args: [*task-runner, test-oidc-remote]

  run-ocsp-server:
    - command: subprocess.exec
      params:
        binary: bash
        background: true
        include_expansions_in_env: [SERVER_TYPE, OCSP_ALGORITHM]
        args:
          - ${DRIVERS_TOOLS}/.evergreen/ocsp/setup.sh

  run-load-balancer:
    - command: subprocess.exec
      params:
        binary: "bash"
        include_expansions_in_env: ["MONGODB-AWS", "MONGODB_URI"]
        args: ["${DRIVERS_TOOLS}/.evergreen/run-load-balancer.sh", start]
    - command: expansions.update
      params:
        file: lb-expansion.yml

  run-search-index-tests:
    - command: subprocess.exec
      type: test
      params:
        binary: "bash"
        env:
          TEST_SEARCH_INDEX: "${MONGODB_URI}"
        args: [*task-runner, evg-test-search-index]

  add-aws-auth-variables-to-file:
    - command: ec2.assume_role
      params:
        role_arn: ${aws_test_secrets_role}
    - command: subprocess.exec
      type: test
      params:
        include_expansions_in_env: ["AWS_ACCESS_KEY_ID", "AWS_SECRET_ACCESS_KEY", "AWS_SESSION_TOKEN"]
        binary: "bash"
        args:
          - ${DRIVERS_TOOLS}/.evergreen/auth_aws/setup-secrets.sh

  run-aws-auth-test-with-regular-aws-credentials:
    - command: subprocess.exec
      type: test
      params:
        binary: "bash"
        env:
          AWS_TEST: regular
        args: [*task-runner, evg-test-aws]

  run-aws-auth-test-with-assume-role-credentials:
    - command: subprocess.exec
      type: test
      params:
        binary: "bash"
        env:
          AWS_TEST: assume-role
        args: [*task-runner, evg-test-aws]

  run-aws-auth-test-with-aws-EC2-credentials:
    - command: subprocess.exec
      type: test
      params:
        binary: bash
        include_expansions_in_env: [SKIP_EC2_AUTH_TEST]
        env:
          AWS_TEST: ec2
        args: [*task-runner, evg-test-aws]

  run-aws-auth-test-with-aws-credentials-as-environment-variables:
    - command: subprocess.exec
      type: test
      params:
        binary: "bash"
        env:
          AWS_TEST: env-creds
        args: [*task-runner, evg-test-aws]

  run-aws-auth-test-with-aws-credentials-and-session-token-as-environment-variables:
    - command: subprocess.exec
      type: test
      params:
        binary: "bash"
        env:
          AWS_TEST: session-creds
        args: [*task-runner, evg-test-aws]

  run-aws-ECS-auth-test:
    - command: subprocess.exec
      type: test
      params:
        binary: "bash"
        include_expansions_in_env: [SKIP_ECS_AUTH_TEST]
        args: [*task-runner, evg-test-aws-ecs]

  run-aws-auth-test-with-aws-web-identity-credentials:
    - command: subprocess.exec
      type: test
      params:
        binary: bash
        include_expansions_in_env: [SKIP_WEB_IDENTITY_AUTH_TEST]
        env:
          AWS_TEST: web-identity
        args: [*task-runner, evg-test-aws]
    - command: subprocess.exec
      type: test
      params:
        binary: bash
        env:
          AWS_ROLE_SESSION_NAME: test
          AWS_TEST: web-identity
        include_expansions_in_env: [SKIP_WEB_IDENTITY_AUTH_TEST]
        args: [*task-runner, evg-test-aws]

  start-cse-servers:
    - command: ec2.assume_role
      params:
        role_arn: ${aws_test_secrets_role}
    - command: subprocess.exec
      params:
        working_dir: src/go.mongodb.org/mongo-driver
        binary: bash
        background: true
        include_expansions_in_env: ["AWS_ACCESS_KEY_ID", "AWS_SECRET_ACCESS_KEY", "AWS_SESSION_TOKEN", "DRIVERS_TOOLS"]
        # This cannot use task because it will hang on Windows.
        args: [etc/setup-encryption.sh]
    - command: subprocess.exec
      params:
        binary: bash
        args: ["${DRIVERS_TOOLS}/.evergreen/csfle/await-servers.sh"]

  start-mongoproxy:
    - command: ec2.assume_role # TODO: not sure this is needd
      params:
        role_arn: ${aws_test_secrets_role}
    - command: subprocess.exec
      params:
        binary: bash
        include_expansions_in_env: [AUTH, SSL, MONGODB_URI]
        background: true
        args: [*task-runner, start-mongoproxy]

  run-kms-tls-test:
    - command: subprocess.exec
      params:
        binary: "bash"
        env:
          GO_BUILD_TAGS: cse
        include_expansions_in_env: [AUTH, SSL, MONGODB_URI, TOPOLOGY,
          MONGO_GO_DRIVER_COMPRESSOR]
        args: [*task-runner, setup-test]
    - command: subprocess.exec
      type: test
      retry_on_failure: true
      params:
        binary: "bash"
        include_expansions_in_env: [KMS_TLS_TESTCASE]
        args: [*task-runner, evg-test-kms]

  run-kmip-tests:
    - command: subprocess.exec
      params:
        binary: "bash"
        env:
          GO_BUILD_TAGS: cse
        include_expansions_in_env: [AUTH, SSL, MONGODB_URI, TOPOLOGY,
          MONGO_GO_DRIVER_COMPRESSOR]
        args: [*task-runner, setup-test]
    - command: subprocess.exec
      type: test
      retry_on_failure: true
      params:
        binary: "bash"
        env:
          KMS_MOCK_SERVERS_RUNNING: "true"
        args: [*task-runner, evg-test-kmip]

  run-retry-kms-requests:
    - command: subprocess.exec
      params:
        binary: "bash"
        env:
          GO_BUILD_TAGS: cse
        include_expansions_in_env: [AUTH, SSL, MONGODB_URI, TOPOLOGY,
          MONGO_GO_DRIVER_COMPRESSOR]
        args: [*task-runner, setup-test]
    - command: subprocess.exec
      type: test
      retry_on_failure: true
      params:
        binary: "bash"
        env:
          KMS_FAILPOINT_CA_FILE: "${DRIVERS_TOOLS}/.evergreen/x509gen/ca.pem"
          KMS_FAILPOINT_SERVER_RUNNING: "true"
        args: [*task-runner, evg-test-retry-kms-requests]

  run-fuzz-tests:
    - command: subprocess.exec
      type: test
      params:
        binary: "bash"
        args: [*task-runner, run-fuzz]

pre:
  - func: setup-system

post:
  - func: teardown
  - func: handle-test-artifacts

tasks:
  - name: static-analysis
    tags: ["static-analysis"]
    commands:
      - command: subprocess.exec
        params:
          binary: bash
          args: [*task-runner, check-fmt, check-license, check-modules, lint]

  - name: govulncheck
    tags: ["static-analysis"]
    commands:
      - command: subprocess.exec
        params:
          binary: bash
          args: [*task-runner, govulncheck]

  - name: pull-request-helpers
    allowed_requesters: ["patch", "github_pr"]
    commands:
      - func: assume-test-secrets-ec2-role
<<<<<<< HEAD
      - func: "add PR reviewer"
      - func: "add PR labels"
=======
>>>>>>> bd8b13d4
      - func: "create-api-report"

  - name: backport-pr
    allowed_requesters: ["commit"]
    commands:
      - func: "backport pr"

  - name: perf
    tags: ["performance"]
    exec_timeout_secs: 7200
    commands:
      - func: bootstrap-mongo-orchestration
        vars:
          VERSION: "v6.0-perf"
          TOPOLOGY: "server"
          AUTH: "noauth"
          SSL: "nossl"
          SKIP_LEGACY_SHELL: "true"
      - command: subprocess.exec
        params:
          binary: bash
          args: [*task-runner, driver-benchmark]
      - func: assume-test-secrets-ec2-role
      - func: send-perf-data
      - func: send-perf-pr-comment

  - name: test-standalone-noauth-nossl
    tags: ["test", "standalone"]
    commands:
      - func: bootstrap-mongo-orchestration
        vars:
          TOPOLOGY: "server"
          AUTH: "noauth"
          SSL: "nossl"
      - func: start-cse-servers
      - func: start-mongoproxy
      - func: run-tests
        vars:
          TOPOLOGY: "server"
          AUTH: "noauth"
          SSL: "nossl"
          MONGOPROXY: "true"

  - name: test-standalone-noauth-nossl-snappy-compression
    tags: ["test", "standalone", "compression", "snappy"]
    commands:
      - func: bootstrap-mongo-orchestration
        vars:
          TOPOLOGY: "server"
          AUTH: "noauth"
          SSL: "nossl"
      - func: start-cse-servers
      #- func: start-mongoproxy
      - func: run-tests
        vars:
          TOPOLOGY: "server"
          AUTH: "noauth"
          SSL: "nossl"
          MONGO_GO_DRIVER_COMPRESSOR: "snappy"

  - name: test-standalone-noauth-nossl-zlib-compression
    tags: ["test", "standalone", "compression", "zlib"]
    commands:
      - func: bootstrap-mongo-orchestration
        vars:
          TOPOLOGY: "server"
          AUTH: "noauth"
          SSL: "nossl"
      - func: start-cse-servers
      #- func: start-mongoproxy
      - func: run-tests
        vars:
          TOPOLOGY: "server"
          AUTH: "noauth"
          SSL: "nossl"
          MONGO_GO_DRIVER_COMPRESSOR: "zlib"

  - name: test-standalone-noauth-nossl-zstd-compression
    tags: ["test", "standalone", "compression", "zstd"]
    commands:
      - func: bootstrap-mongo-orchestration
        vars:
          TOPOLOGY: "server"
          AUTH: "noauth"
          SSL: "nossl"
      - func: start-cse-servers
      #- func: start-mongoproxy
      - func: run-tests
        vars:
          TOPOLOGY: "server"
          AUTH: "noauth"
          SSL: "nossl"
          MONGO_GO_DRIVER_COMPRESSOR: "zstd"

  - name: test-standalone-auth-ssl
    tags: ["test", "standalone", "authssl"]
    commands:
      - func: bootstrap-mongo-orchestration
        vars:
          TOPOLOGY: "server"
          AUTH: "auth"
          SSL: "ssl"
      - func: start-cse-servers
      #- func: start-mongoproxy
      - func: run-tests
        vars:
          TOPOLOGY: "server"
          AUTH: "auth"
          SSL: "ssl"

  - name: test-standalone-auth-nossl
    tags: ["test", "standalone", "authssl"]
    commands:
      - func: bootstrap-mongo-orchestration
        vars:
          TOPOLOGY: "server"
          AUTH: "auth"
          SSL: "nossl"
      - func: start-cse-servers
      #- func: start-mongoproxy
      - func: run-tests
        vars:
          TOPOLOGY: "server"
          AUTH: "auth"
          SSL: "nossl"

  - name: test-standalone-auth-ssl-snappy-compression
    tags: ["test", "standalone", "authssl", "compression", "snappy"]
    commands:
      - func: bootstrap-mongo-orchestration
        vars:
          TOPOLOGY: "server"
          AUTH: "auth"
          SSL: "ssl"
      - func: start-cse-servers
      #- func: start-mongoproxy
      - func: run-tests
        vars:
          TOPOLOGY: "server"
          AUTH: "auth"
          SSL: "ssl"
          MONGO_GO_DRIVER_COMPRESSOR: "snappy"

  - name: test-standalone-auth-ssl-zlib-compression
    tags: ["test", "standalone", "authssl", "compression", "zlib"]
    commands:
      - func: bootstrap-mongo-orchestration
        vars:
          TOPOLOGY: "server"
          AUTH: "auth"
          SSL: "ssl"
      - func: start-cse-servers
      #- func: start-mongoproxy
      - func: run-tests
        vars:
          TOPOLOGY: "server"
          AUTH: "auth"
          SSL: "ssl"
          MONGO_GO_DRIVER_COMPRESSOR: "zlib"

  - name: test-standalone-auth-ssl-zstd-compression
    tags: ["test", "standalone", "authssl", "compression", "zstd"]
    commands:
      - func: bootstrap-mongo-orchestration
        vars:
          TOPOLOGY: "server"
          AUTH: "auth"
          SSL: "ssl"
      - func: start-cse-servers
      #- func: start-mongoproxy
      - func: run-tests
        vars:
          TOPOLOGY: "server"
          AUTH: "auth"
          SSL: "ssl"
          MONGO_GO_DRIVER_COMPRESSOR: "zstd"

  - name: test-ocsp-rsa-valid-cert-server-staples
    tags: ["ocsp", "ocsp-rsa", "ocsp-staple"]
    commands:
      - func: run-ocsp-server
        vars:
          OCSP_ALGORITHM: "rsa"
          SERVER_TYPE: valid
      - func: ocsp-bootstrap-mongo-orchestration
        vars:
          ORCHESTRATION_FILE: "rsa-basic-tls-ocsp-mustStaple.json"
      - func: run-ocsp-test
        vars:
          OCSP_ALGORITHM: "rsa"
          OCSP_TLS_SHOULD_SUCCEED: "true"

  - name: test-ocsp-rsa-invalid-cert-server-staples
    tags: ["ocsp", "ocsp-rsa", "ocsp-staple"]
    commands:
      - func: run-ocsp-server
        vars:
          OCSP_ALGORITHM: "rsa"
          SERVER_TYPE: revoked
      - func: ocsp-bootstrap-mongo-orchestration
        vars:
          ORCHESTRATION_FILE: "rsa-basic-tls-ocsp-mustStaple.json"
      - func: run-ocsp-test
        vars:
          OCSP_ALGORITHM: "rsa"
          OCSP_TLS_SHOULD_SUCCEED: "false"

  - name: test-ocsp-rsa-valid-cert-server-does-not-staple
    tags: ["ocsp", "ocsp-rsa"]
    commands:
      - func: run-ocsp-server
        vars:
          OCSP_ALGORITHM: "rsa"
          SERVER_TYPE: valid
      - func: ocsp-bootstrap-mongo-orchestration
        vars:
          ORCHESTRATION_FILE: "rsa-basic-tls-ocsp-disableStapling.json"
      - func: run-ocsp-test
        vars:
          OCSP_ALGORITHM: "rsa"
          OCSP_TLS_SHOULD_SUCCEED: "true"

  - name: test-ocsp-rsa-invalid-cert-server-does-not-staple
    tags: ["ocsp", "ocsp-rsa"]
    commands:
      - func: run-ocsp-server
        vars:
          OCSP_ALGORITHM: "rsa"
          SERVER_TYPE: revoked
      - func: ocsp-bootstrap-mongo-orchestration
        vars:
          ORCHESTRATION_FILE: "rsa-basic-tls-ocsp-disableStapling.json"
      - func: run-ocsp-test
        vars:
          OCSP_ALGORITHM: "rsa"
          OCSP_TLS_SHOULD_SUCCEED: "false"

  - name: test-ocsp-rsa-soft-fail
    tags: ["ocsp", "ocsp-rsa"]
    commands:
      - func: ocsp-bootstrap-mongo-orchestration
        vars:
          ORCHESTRATION_FILE: "rsa-basic-tls-ocsp-disableStapling.json"
      - func: run-ocsp-test
        vars:
          OCSP_ALGORITHM: "rsa"
          OCSP_TLS_SHOULD_SUCCEED: "true"

  - name: test-ocsp-rsa-malicious-invalid-cert-mustStaple-server-does-not-staple
    tags: ["ocsp", "ocsp-rsa"]
    commands:
      - func: run-ocsp-server
        vars:
          OCSP_ALGORITHM: "rsa"
          SERVER_TYPE: revoked
      - func: ocsp-bootstrap-mongo-orchestration
        vars:
          ORCHESTRATION_FILE: "rsa-basic-tls-ocsp-mustStaple-disableStapling.json"
      - func: run-ocsp-test
        vars:
          OCSP_ALGORITHM: "rsa"
          OCSP_TLS_SHOULD_SUCCEED: "false"

  - name: test-ocsp-rsa-malicious-no-responder-mustStaple-server-does-not-staple
    tags: ["ocsp", "ocsp-rsa"]
    commands:
      - func: ocsp-bootstrap-mongo-orchestration
        vars:
          ORCHESTRATION_FILE: "rsa-basic-tls-ocsp-mustStaple-disableStapling.json"
      - func: run-ocsp-test
        vars:
          OCSP_ALGORITHM: "rsa"
          OCSP_TLS_SHOULD_SUCCEED: "false"

  - name: test-ocsp-rsa-delegate-valid-cert-server-staples
    tags: ["ocsp", "ocsp-rsa", "ocsp-staple"]
    commands:
      - func: run-ocsp-server
        vars:
          OCSP_ALGORITHM: "rsa"
          SERVER_TYPE: valid-delegate
      - func: ocsp-bootstrap-mongo-orchestration
        vars:
          ORCHESTRATION_FILE: "rsa-basic-tls-ocsp-mustStaple.json"
      - func: run-ocsp-test
        vars:
          OCSP_ALGORITHM: "rsa"
          OCSP_TLS_SHOULD_SUCCEED: "true"

  - name: test-ocsp-rsa-delegate-invalid-cert-server-staples
    tags: ["ocsp", "ocsp-rsa", "ocsp-staple"]
    commands:
      - func: run-ocsp-server
        vars:
          OCSP_ALGORITHM: "rsa"
          SERVER_TYPE: revoked-delegate
      - func: ocsp-bootstrap-mongo-orchestration
        vars:
          ORCHESTRATION_FILE: "rsa-basic-tls-ocsp-mustStaple.json"
      - func: run-ocsp-test
        vars:
          OCSP_ALGORITHM: "rsa"
          OCSP_TLS_SHOULD_SUCCEED: "false"

  - name: test-ocsp-rsa-delegate-valid-cert-server-does-not-staple
    tags: ["ocsp", "ocsp-rsa"]
    commands:
      - func: run-ocsp-server
        vars:
          OCSP_ALGORITHM: "rsa"
          SERVER_TYPE: valid-delegate
      - func: ocsp-bootstrap-mongo-orchestration
        vars:
          ORCHESTRATION_FILE: "rsa-basic-tls-ocsp-disableStapling.json"
      - func: run-ocsp-test
        vars:
          OCSP_ALGORITHM: "rsa"
          OCSP_TLS_SHOULD_SUCCEED: "true"

  - name: test-ocsp-rsa-delegate-invalid-cert-server-does-not-staple
    tags: ["ocsp", "ocsp-rsa"]
    commands:
      - func: run-ocsp-server
        vars:
          OCSP_ALGORITHM: "rsa"
          SERVER_TYPE: revoked-delegate
      - func: ocsp-bootstrap-mongo-orchestration
        vars:
          ORCHESTRATION_FILE: "rsa-basic-tls-ocsp-disableStapling.json"
      - func: run-ocsp-test
        vars:
          OCSP_ALGORITHM: "rsa"
          OCSP_TLS_SHOULD_SUCCEED: "false"

  - name: test-ocsp-rsa-delegate-malicious-invalid-cert-mustStaple-server-does-not-staple
    tags: ["ocsp", "ocsp-rsa"]
    commands:
      - func: run-ocsp-server
        vars:
          OCSP_ALGORITHM: "rsa"
          SERVER_TYPE: revoked-delegate
      - func: ocsp-bootstrap-mongo-orchestration
        vars:
          ORCHESTRATION_FILE: "rsa-basic-tls-ocsp-mustStaple-disableStapling.json"
      - func: run-ocsp-test
        vars:
          OCSP_ALGORITHM: "rsa"
          OCSP_TLS_SHOULD_SUCCEED: "false"

  - name: test-ocsp-ecdsa-valid-cert-server-staples
    tags: ["ocsp", "ocsp-ecdsa", "ocsp-staple"]
    commands:
      - func: run-ocsp-server
        vars:
          OCSP_ALGORITHM: "ecdsa"
          SERVER_TYPE: valid
      - func: ocsp-bootstrap-mongo-orchestration
        vars:
          ORCHESTRATION_FILE: "ecdsa-basic-tls-ocsp-mustStaple.json"
      - func: run-ocsp-test
        vars:
          OCSP_ALGORITHM: "ecdsa"
          OCSP_TLS_SHOULD_SUCCEED: "true"

  - name: test-ocsp-ecdsa-invalid-cert-server-staples
    tags: ["ocsp", "ocsp-ecdsa", "ocsp-staple"]
    commands:
      - func: run-ocsp-server
        vars:
          OCSP_ALGORITHM: "ecdsa"
          SERVER_TYPE: revoked
      - func: ocsp-bootstrap-mongo-orchestration
        vars:
          ORCHESTRATION_FILE: "ecdsa-basic-tls-ocsp-mustStaple.json"
      - func: run-ocsp-test
        vars:
          OCSP_ALGORITHM: "ecdsa"
          OCSP_TLS_SHOULD_SUCCEED: "false"

  - name: test-ocsp-ecdsa-valid-cert-server-does-not-staple
    tags: ["ocsp", "ocsp-ecdsa"]
    commands:
      - func: run-ocsp-server
        vars:
          OCSP_ALGORITHM: "ecdsa"
          SERVER_TYPE: valid
      - func: ocsp-bootstrap-mongo-orchestration
        vars:
          ORCHESTRATION_FILE: "ecdsa-basic-tls-ocsp-disableStapling.json"
      - func: run-ocsp-test
        vars:
          OCSP_ALGORITHM: "ecdsa"
          OCSP_TLS_SHOULD_SUCCEED: "true"

  - name: test-ocsp-ecdsa-invalid-cert-server-does-not-staple
    tags: ["ocsp", "ocsp-ecdsa"]
    commands:
      - func: run-ocsp-server
        vars:
          OCSP_ALGORITHM: "ecdsa"
          SERVER_TYPE: revoked
      - func: ocsp-bootstrap-mongo-orchestration
        vars:
          ORCHESTRATION_FILE: "ecdsa-basic-tls-ocsp-disableStapling.json"
      - func: run-ocsp-test
        vars:
          OCSP_ALGORITHM: "ecdsa"
          OCSP_TLS_SHOULD_SUCCEED: "false"

  - name: test-ocsp-ecdsa-soft-fail
    tags: ["ocsp", "ocsp-ecdsa"]
    commands:
      - func: ocsp-bootstrap-mongo-orchestration
        vars:
          ORCHESTRATION_FILE: "ecdsa-basic-tls-ocsp-disableStapling.json"
      - func: run-ocsp-test
        vars:
          OCSP_ALGORITHM: "ecdsa"
          OCSP_TLS_SHOULD_SUCCEED: "true"

  - name: test-ocsp-ecdsa-malicious-invalid-cert-mustStaple-server-does-not-staple
    tags: ["ocsp", "ocsp-ecdsa"]
    commands:
      - func: run-ocsp-server
        vars:
          OCSP_ALGORITHM: "ecdsa"
          SERVER_TYPE: revoked
      - func: ocsp-bootstrap-mongo-orchestration
        vars:
          ORCHESTRATION_FILE: "ecdsa-basic-tls-ocsp-mustStaple-disableStapling.json"
      - func: run-ocsp-test
        vars:
          OCSP_ALGORITHM: "ecdsa"
          OCSP_TLS_SHOULD_SUCCEED: "false"

  - name: test-ocsp-ecdsa-malicious-no-responder-mustStaple-server-does-not-staple
    tags: ["ocsp", "ocsp-ecdsa"]
    commands:
      - func: ocsp-bootstrap-mongo-orchestration
        vars:
          ORCHESTRATION_FILE: "ecdsa-basic-tls-ocsp-mustStaple-disableStapling.json"
      - func: run-ocsp-test
        vars:
          OCSP_ALGORITHM: "ecdsa"
          OCSP_TLS_SHOULD_SUCCEED: "false"

  - name: test-ocsp-ecdsa-delegate-valid-cert-server-staples
    tags: ["ocsp", "ocsp-ecdsa", "ocsp-staple"]
    commands:
      - func: run-ocsp-server
        vars:
          OCSP_ALGORITHM: "ecdsa"
          SERVER_TYPE: valid-delegate
      - func: ocsp-bootstrap-mongo-orchestration
        vars:
          ORCHESTRATION_FILE: "ecdsa-basic-tls-ocsp-mustStaple.json"
      - func: run-ocsp-test
        vars:
          OCSP_ALGORITHM: "ecdsa"
          OCSP_TLS_SHOULD_SUCCEED: "true"

  - name: test-ocsp-ecdsa-delegate-invalid-cert-server-staples
    tags: ["ocsp", "ocsp-ecdsa", "ocsp-staple"]
    commands:
      - func: run-ocsp-server
        vars:
          OCSP_ALGORITHM: "ecdsa"
          SERVER_TYPE: revoked-delegate
      - func: ocsp-bootstrap-mongo-orchestration
        vars:
          ORCHESTRATION_FILE: "ecdsa-basic-tls-ocsp-mustStaple.json"
      - func: run-ocsp-test
        vars:
          OCSP_ALGORITHM: "ecdsa"
          OCSP_TLS_SHOULD_SUCCEED: "false"

  - name: test-ocsp-ecdsa-delegate-valid-cert-server-does-not-staple
    tags: ["ocsp", "ocsp-ecdsa"]
    commands:
      - func: run-ocsp-server
        vars:
          OCSP_ALGORITHM: "ecdsa"
          SERVER_TYPE: valid-delegate
      - func: ocsp-bootstrap-mongo-orchestration
        vars:
          ORCHESTRATION_FILE: "ecdsa-basic-tls-ocsp-disableStapling.json"
      - func: run-ocsp-test
        vars:
          OCSP_ALGORITHM: "ecdsa"
          OCSP_TLS_SHOULD_SUCCEED: "true"

  - name: test-ocsp-ecdsa-delegate-invalid-cert-server-does-not-staple
    tags: ["ocsp", "ocsp-ecdsa"]
    commands:
      - func: run-ocsp-server
        vars:
          OCSP_ALGORITHM: "ecdsa"
          SERVER_TYPE: revoked-delegate
      - func: ocsp-bootstrap-mongo-orchestration
        vars:
          ORCHESTRATION_FILE: "ecdsa-basic-tls-ocsp-disableStapling.json"
      - func: run-ocsp-test
        vars:
          OCSP_ALGORITHM: "ecdsa"
          OCSP_TLS_SHOULD_SUCCEED: "false"

  - name: test-ocsp-ecdsa-delegate-malicious-invalid-cert-mustStaple-server-does-not-staple
    tags: ["ocsp", "ocsp-ecdsa"]
    commands:
      - func: run-ocsp-server
        vars:
          OCSP_ALGORITHM: "ecdsa"
          SERVER_TYPE: revoked-delegate
      - func: ocsp-bootstrap-mongo-orchestration
        vars:
          ORCHESTRATION_FILE: "ecdsa-basic-tls-ocsp-mustStaple-disableStapling.json"
      - func: run-ocsp-test
        vars:
          OCSP_ALGORITHM: "ecdsa"
          OCSP_TLS_SHOULD_SUCCEED: "false"

  - name: test-atlas-data-lake
    commands:
      - func: bootstrap-mongohoused
      - func: run-atlas-data-lake-test

  - name: test-docker-runner
    commands:
      - func: bootstrap-mongo-orchestration
      - func: run-docker-test

  - name: test-goroutine-leaks-replicaset
    tags: ["goleak"]
    commands:
      - func: bootstrap-mongo-orchestration
        vars:
          TOPOLOGY: "replica_set"
          AUTH: "noauth"
          SSL: "nossl"
      - func: run-goleak-test

  - name: test-goroutine-leaks-sharded
    tags: ["goleak"]
    commands:
      - func: bootstrap-mongo-orchestration
        vars:
          TOPOLOGY: "sharded_cluster"
          AUTH: "noauth"
          SSL: "nossl"
      - func: run-goleak-test

  - name: test-load-balancer-noauth-nossl
    tags: ["load-balancer"]
    commands:
      - func: bootstrap-mongo-orchestration
        vars:
          TOPOLOGY: "sharded_cluster"
          AUTH: "noauth"
          SSL: "nossl"
          LOAD_BALANCER: "true"
      - func: run-load-balancer
      - func: run-load-balancer-tests
        vars:
          AUTH: "noauth"
          SSL: "nossl"

  - name: test-load-balancer-auth-ssl
    tags: ["load-balancer"]
    commands:
      - func: bootstrap-mongo-orchestration
        vars:
          TOPOLOGY: "sharded_cluster"
          AUTH: "auth"
          SSL: "ssl"
          LOAD_BALANCER: "true"
      - func: run-load-balancer
      - func: run-load-balancer-tests
        vars:
          AUTH: "auth"
          SSL: "ssl"

  - name: test-race
    tags: ["race"]
    commands:
      - func: bootstrap-mongo-orchestration
        vars:
          TOPOLOGY: "replica_set"
          AUTH: "noauth"
          SSL: "nossl"
      - func: start-cse-servers
      #- func: start-mongoproxy
      - func: run-tests
        vars:
          TOPOLOGY: "replica_set"
          AUTH: "noauth"
          SSL: "nossl"
          RACE: "-race"

  - name: test-replicaset-noauth-nossl
    tags: ["test", "replicaset"]
    commands:
      - func: bootstrap-mongo-orchestration
        vars:
          TOPOLOGY: "replica_set"
          AUTH: "noauth"
          SSL: "nossl"
      - func: start-cse-servers
      #- func: start-mongoproxy
      - func: run-tests
        vars:
          TOPOLOGY: "replica_set"
          AUTH: "noauth"
          SSL: "nossl"

  - name: test-replicaset-auth-ssl
    tags: ["test", "replicaset", "authssl"]
    commands:
      - func: bootstrap-mongo-orchestration
        vars:
          TOPOLOGY: "replica_set"
          AUTH: "auth"
          SSL: "ssl"
      - func: start-cse-servers
      #- func: start-mongoproxy
      - func: run-tests
        vars:
          TOPOLOGY: "replica_set"
          AUTH: "auth"
          SSL: "ssl"

  - name: test-replicaset-auth-ssl-mongocryptd
    tags: ["test", "replicaset", "authssl", "mongocryptd"]
    commands:
      - func: bootstrap-mongo-orchestration
        vars:
          TOPOLOGY: "replica_set"
          AUTH: "auth"
          SSL: "ssl"
      - func: start-cse-servers
      #- func: start-mongoproxy
      - func: run-tests
        vars:
          TOPOLOGY: "replica_set"
          AUTH: "auth"
          SSL: "ssl"
          # Don't use the crypt_shared library, which should cause all of the tests to fall
          # back to using mongocryptd instead of crypt_shared.
          SKIP_CRYPT_SHARED_LIB: "true"

  - name: test-replicaset-auth-nossl
    tags: ["test", "replicaset", "authssl"]
    commands:
      - func: bootstrap-mongo-orchestration
        vars:
          TOPOLOGY: "replica_set"
          AUTH: "auth"
          SSL: "nossl"
      - func: start-cse-servers
      #- func: start-mongoproxy
      - func: run-tests
        vars:
          TOPOLOGY: "replica_set"
          AUTH: "auth"
          SSL: "nossl"

  - name: test-sharded-noauth-nossl
    tags: ["test", "sharded"]
    commands:
      - func: bootstrap-mongo-orchestration
        vars:
          TOPOLOGY: "sharded_cluster"
          AUTH: "noauth"
          SSL: "nossl"
      - func: start-cse-servers
      #- func: start-mongoproxy
      - func: run-tests
        vars:
          TOPOLOGY: "sharded_cluster"
          AUTH: "noauth"
          SSL: "nossl"

  - name: test-sharded-noauth-nossl-snappy-compression
    tags: ["test", "sharded", "compression", "snappy"]
    commands:
      - func: bootstrap-mongo-orchestration
        vars:
          TOPOLOGY: "sharded_cluster"
          AUTH: "noauth"
          SSL: "nossl"
      - func: start-cse-servers
      #- func: start-mongoproxy
      - func: run-tests
        vars:
          TOPOLOGY: "sharded_cluster"
          AUTH: "noauth"
          SSL: "nossl"
          MONGO_GO_DRIVER_COMPRESSOR: "snappy"

  - name: test-sharded-noauth-nossl-zlib-compression
    tags: ["test", "sharded", "compression", "zlib"]
    commands:
      - func: bootstrap-mongo-orchestration
        vars:
          TOPOLOGY: "sharded_cluster"
          AUTH: "noauth"
          SSL: "nossl"
      - func: start-cse-servers
      #- func: start-mongoproxy
      - func: run-tests
        vars:
          TOPOLOGY: "sharded_cluster"
          AUTH: "noauth"
          SSL: "nossl"
          MONGO_GO_DRIVER_COMPRESSOR: "zlib"

  - name: test-sharded-noauth-nossl-zstd-compression
    tags: ["test", "sharded", "compression", "zstd"]
    commands:
      - func: bootstrap-mongo-orchestration
        vars:
          TOPOLOGY: "sharded_cluster"
          AUTH: "noauth"
          SSL: "nossl"
      - func: start-cse-servers
      #- func: start-mongoproxy
      - func: run-tests
        vars:
          TOPOLOGY: "sharded_cluster"
          AUTH: "noauth"
          SSL: "nossl"
          MONGO_GO_DRIVER_COMPRESSOR: "zstd"

  - name: test-sharded-auth-ssl
    tags: ["test", "sharded", "authssl"]
    commands:
      - func: bootstrap-mongo-orchestration
        vars:
          TOPOLOGY: "sharded_cluster"
          AUTH: "auth"
          SSL: "ssl"
      - func: start-cse-servers
      #- func: start-mongoproxy
      - func: run-tests
        vars:
          TOPOLOGY: "sharded_cluster"
          AUTH: "auth"
          SSL: "ssl"

  - name: test-sharded-auth-ssl-snappy-compression
    tags: ["test", "sharded", "authssl", "compression", "snappy"]
    commands:
      - func: bootstrap-mongo-orchestration
        vars:
          TOPOLOGY: "sharded_cluster"
          AUTH: "auth"
          SSL: "ssl"
      - func: start-cse-servers
      #- func: start-mongoproxy
      - func: run-tests
        vars:
          TOPOLOGY: "sharded_cluster"
          AUTH: "auth"
          SSL: "ssl"
          MONGO_GO_DRIVER_COMPRESSOR: "snappy"

  - name: test-sharded-auth-ssl-zlib-compression
    tags: ["test", "sharded", "authssl", "compression", "zlib"]
    commands:
      - func: bootstrap-mongo-orchestration
        vars:
          TOPOLOGY: "sharded_cluster"
          AUTH: "auth"
          SSL: "ssl"
      - func: start-cse-servers
      #- func: start-mongoproxy
      - func: run-tests
        vars:
          TOPOLOGY: "sharded_cluster"
          AUTH: "auth"
          SSL: "ssl"
          MONGO_GO_DRIVER_COMPRESSOR: "zlib"

  - name: test-sharded-auth-ssl-zstd-compression
    tags: ["test", "sharded", "authssl", "compression", "zstd"]
    commands:
      - func: bootstrap-mongo-orchestration
        vars:
          TOPOLOGY: "sharded_cluster"
          AUTH: "auth"
          SSL: "ssl"
      - func: start-cse-servers
      #- func: start-mongoproxy
      - func: run-tests
        vars:
          TOPOLOGY: "sharded_cluster"
          AUTH: "auth"
          SSL: "ssl"
          MONGO_GO_DRIVER_COMPRESSOR: "zstd"

  - name: test-sharded-auth-nossl
    tags: ["test", "sharded", "authssl"]
    commands:
      - func: bootstrap-mongo-orchestration
        vars:
          TOPOLOGY: "sharded_cluster"
          AUTH: "auth"
          SSL: "nossl"
      - func: start-cse-servers
      #- func: start-mongoproxy
      - func: run-tests
        vars:
          TOPOLOGY: "sharded_cluster"
          AUTH: "auth"
          SSL: "nossl"

  - name: test-enterprise-auth-plain
    tags: ["test", "enterprise-auth"]
    commands:
      - func: run-enterprise-auth-tests

  - name: test-enterprise-auth-gssapi
    tags: ["test", "enterprise-auth"]
    commands:
      - func: run-enterprise-gssapi-auth-tests
        vars:
          MONGO_GO_DRIVER_COMPRESSOR: "snappy"

  # Build the compilecheck submodule with all supported versions of Go >=
  # the minimum supported version.
  - name: go-build
    tags: ["compile-check"]
    commands:
      - command: subprocess.exec
        params:
          binary: bash
          args: [*task-runner, build-compile-check-all]

  # Build with the same Go version that we're using for tests.
  - name: build
    tags: ["compile-check"]
    commands:
      - command: subprocess.exec
        params:
          binary: bash
          # Set the GO_VERSION to empty string to use the Go installation in the
          # PATH.
          env:
            GO_VERSION: ""
          args: [*task-runner, build]

  - name: "atlas-test"
    commands:
      - func: "run-atlas-test"

  - name: "aws-auth-test"
    commands:
      - func: bootstrap-mongo-orchestration
        vars:
          AUTH: "auth"
          ORCHESTRATION_FILE: "auth-aws.json"
          TOPOLOGY: "server"
      - func: add-aws-auth-variables-to-file
      - func: run-aws-auth-test-with-regular-aws-credentials
      - func: run-aws-auth-test-with-assume-role-credentials
      - func: run-aws-auth-test-with-aws-credentials-as-environment-variables
      - func: run-aws-auth-test-with-aws-credentials-and-session-token-as-environment-variables
      - func: run-aws-auth-test-with-aws-EC2-credentials
      - func: run-aws-ECS-auth-test
      - func: run-aws-auth-test-with-aws-web-identity-credentials

  - name: "test-standalone-versioned-api"
    tags: ["versioned-api"]
    commands:
      - func: bootstrap-mongo-orchestration
        vars:
          TOPOLOGY: "server"
          AUTH: "auth"
          SSL: "nossl"
          REQUIRE_API_VERSION: true
      - func: start-cse-servers
      #- func: start-mongoproxy
      - func: run-versioned-api-test
        vars:
          TOPOLOGY: "server"
          AUTH: "auth"
          SSL: "nossl"
          REQUIRE_API_VERSION: true

  - name: "test-sharded-versioned-api"
    tags: ["versioned-api"]
    commands:
      - func: bootstrap-mongo-orchestration
        vars:
          TOPOLOGY: "sharded_cluster"
          AUTH: "auth"
          SSL: "nossl"
          REQUIRE_API_VERSION: true
      - func: start-cse-servers
      #- func: start-mongoproxy
      - func: run-versioned-api-test
        vars:
          TOPOLOGY: "sharded_cluster"
          AUTH: "auth"
          SSL: "nossl"
          REQUIRE_API_VERSION: true

  - name: "test-standalone-versioned-api-test-commands"
    tags: ["versioned-api"]
    commands:
      - func: bootstrap-mongo-orchestration
        vars:
          TOPOLOGY: "server"
          AUTH: "noauth"
          SSL: "nossl"
          ORCHESTRATION_FILE: "versioned-api-testing.json"
      - func: start-cse-servers
      #- func: start-mongoproxy
      - func: run-versioned-api-test
        vars:
          TOPOLOGY: "server"
          AUTH: "noauth"
          SSL: "nossl"

  - name: "test-kms-tls-invalid-cert"
    tags: ["kms-test"]
    commands:
      - func: bootstrap-mongo-orchestration
        vars:
          TOPOLOGY: "server"
          AUTH: "noauth"
          SSL: "nossl"
      - func: start-cse-servers
      #- func: start-mongoproxy
      - func: run-kms-tls-test
        vars:
          KMS_TLS_TESTCASE: "INVALID_CERT"
          TOPOLOGY: "server"
          AUTH: "noauth"
          SSL: "nossl"

  - name: "test-kms-tls-invalid-hostname"
    tags: ["kms-test"]
    commands:
      - func: bootstrap-mongo-orchestration
        vars:
          TOPOLOGY: "server"
          AUTH: "noauth"
          SSL: "nossl"
      - func: start-cse-servers
      #- func: start-mongoproxy
      - func: run-kms-tls-test
        vars:
          KMS_TLS_TESTCASE: "INVALID_HOSTNAME"
          TOPOLOGY: "server"
          AUTH: "noauth"
          SSL: "nossl"

  - name: "test-kms-kmip"
    tags: ["kms-kmip"]
    commands:
      - func: bootstrap-mongo-orchestration
        vars:
          TOPOLOGY: "server"
          AUTH: "noauth"
          SSL: "nossl"
      - func: start-cse-servers
      #- func: start-mongoproxy
      - func: run-kmip-tests
        vars:
          TOPOLOGY: "server"
          AUTH: "noauth"
          SSL: "nossl"

  - name: "test-retry-kms-requests"
    tags: ["kms-test"]
    commands:
      - func: bootstrap-mongo-orchestration
        vars:
          TOPOLOGY: "server"
          AUTH: "noauth"
          SSL: "nossl"
      - func: start-cse-servers
      #- func: start-mongoproxy
      - func: run-retry-kms-requests

  - name: "testgcpkms-task"
    commands:
    - command: subprocess.exec
      type: test
      params:
        binary: bash
        args: [*task-runner, test-gcpkms]

  - name: "testgcpkms-fail-task"
    # testgcpkms-fail-task runs in a non-GCE environment.
    # It is expected to fail to obtain GCE credentials.
    commands:
    - command: subprocess.exec
      type: test
      params:
        binary: bash
        env:
          EXPECT_ERROR: "1"
        args: [*task-runner, test-gcpkms]

  - name: "testawskms-task"
    commands:
    - func: assume-test-secrets-ec2-role
    - command: subprocess.exec
      type: test
      params:
        binary: "bash"
        add_expansions_to_env: true
        args: [*task-runner, test-awskms]

  - name: "testawskms-fail-task"
    # testawskms-fail-task runs without environment variables.
    # It is expected to fail to obtain credentials.
    commands:
    - func: assume-test-secrets-ec2-role
    - command: subprocess.exec
      type: test
      params:
        binary: "bash"
        add_expansions_to_env: true
        env:
          EXPECT_ERROR: 'status=400'
        args: [*task-runner, test-awskms]

  - name: "testazurekms-task"
    commands:
    - command: subprocess.exec
      type: test
      params:
        binary: bash
        add_expansions_to_env: true
        args: [*task-runner, test-azurekms]

  - name: "testazurekms-fail-task"
    # testazurekms-fail-task runs without environment variables.
    # It is expected to fail to obtain credentials.
    commands:
    - func: assume-test-secrets-ec2-role
    - command: subprocess.exec
      type: test
      params:
        binary: bash
        add_expansions_to_env: true
        env:
          EXPECT_ERROR: "1"
        args: [*task-runner, test-azurekms]

  - name: "test-fuzz"
    commands:
      - func: bootstrap-mongo-orchestration
      - func: run-fuzz-tests

  - name: "test-aws-lambda-deployed"
    commands:
      - command: subprocess.exec
        type: test
        params:
          binary: bash
          add_expansions_to_env: true
          env:
            TEST_LAMBDA_DIRECTORY: ${PROJECT_DIRECTORY}/internal/cmd/faas/awslambda
            LAMBDA_STACK_NAME: dbx-go-lambda
            AWS_REGION: us-east-1
          args: [*task-runner, evg-test-deployed-lambda-aws]

  - name: "oidc-auth-test"
    commands:
      - func: "run-oidc-auth-test-with-test-credentials"

  - name: "oidc-auth-test-azure"
    commands:
    - command: subprocess.exec
      type: test
      params:
        binary: bash
        env:
          OIDC_ENV: azure
        args: [*task-runner, test-oidc-remote]

  - name: "oidc-auth-test-gcp"
    commands:
    - command: subprocess.exec
      type: test
      params:
        binary: bash
        env:
          OIDC_ENV: gcp
        args: [*task-runner, test-oidc-remote]

  - name: "oidc-auth-test-k8s"
    commands:
    - func: assume-test-secrets-ec2-role
    - func: "run oidc k8s test"
      vars:
        VARIANT: eks
    - func: "run oidc k8s test"
      vars:
        VARIANT: gke
    - func: "run oidc k8s test"
      vars:
        VARIANT: aks

  - name: "test-search-index"
    commands:
      - func: "bootstrap-mongo-orchestration"
        vars:
          VERSION: "latest"
          TOPOLOGY: "replica_set"
      - func: "run-search-index-tests"

axes:
  - id: version
    display_name: MongoDB Version
    values:
      - id: "8.0"
        display_name: "8.0"
        variables:
          VERSION: "8.0"
      - id: "7.0"
        display_name: "7.0"
        variables:
          VERSION: "7.0"
      - id: "6.0"
        display_name: "6.0"
        variables:
          VERSION: "6.0"
      - id: "5.0"
        display_name: "5.0"
        variables:
          VERSION: "5.0"
      - id: "4.4"
        display_name: "4.4"
        variables:
          VERSION: "4.4"
      - id: "4.2"
        display_name: "4.2"
        variables:
          VERSION: "4.2"
      - id: "4.0"
        display_name: "4.0"
        variables:
          VERSION: "4.0"
      - id: "rapid"
        display_name: "rapid"
        variables:
          VERSION: "rapid"
      - id: "latest"
        display_name: "latest"
        variables:
          VERSION: "latest"

  # OSes that require >= 3.2 for SSL
  - id: os-ssl-32
    display_name: OS
    values:
      - id: "windows-64"
        display_name: "Windows 64-bit"
        run_on:
          - windows-vsCurrent-small
        variables:
          GCC_PATH: "/cygdrive/c/ProgramData/chocolatey/lib/mingw/tools/install/mingw64/bin"
          GO_DIST: "C:\\golang\\go1.23"
          VENV_BIN_DIR: "Scripts"
          DEFAULT_TASK: evg-test
          # CSOT tests are unreliable on our slow Windows hosts.
          SKIP_CSOT_TESTS: true
      - id: "rhel87-64"
        display_name: "RHEL 8.7"
        run_on: rhel8.7-large
        variables:
          GO_DIST: "/opt/golang/go1.23"
          DEFAULT_TASK: evg-test
      - id: "macos"
        display_name: "MacOS 14.0"
        run_on: macos-14
        batchtime: 1440 # Run at most once per 24 hours.
        variables:
          GO_DIST: "/opt/golang/go1.23"
          DEFAULT_TASK: evg-test-load-balancers
          # CSOT tests are unreliable on our slow macOS hosts.
          SKIP_CSOT_TESTS: true

  # OSes that require >= 4.0 for SSL
  - id: os-ssl-40
    display_name: OS
    values:
      - id: "windows-64"
        display_name: "Windows 64-bit"
        run_on:
          - windows-vsCurrent-small
        variables:
          GCC_PATH: "/cygdrive/c/ProgramData/chocolatey/lib/mingw/tools/install/mingw64/bin"
          GO_DIST: "C:\\golang\\go1.23"
          VENV_BIN_DIR: "Scripts"
          DEFAULT_TASK: evg-test
          # CSOT tests are unreliable on our slow Windows hosts.
          SKIP_CSOT_TESTS: true
      - id: "rhel87-64"
        display_name: "RHEL 8.7"
        run_on: rhel8.7-large
        variables:
          GO_DIST: "/opt/golang/go1.23"
          DEFAULT_TASK: evg-test
      - id: "macos"
        display_name: "MacOS 14.0"
        run_on: macos-14
        batchtime: 1440 # Run at most once per 24 hours.
        variables:
          GO_DIST: "/opt/golang/go1.23"
          DEFAULT_TASK: evg-test-load-balancers
          # CSOT tests are unreliable on our slow macOS hosts.
          SKIP_CSOT_TESTS: true

  - id: ocsp-rhel-87
    display_name: OS
    values:
      - id: "rhel87"
        display_name: "RHEL 8.7"
        run_on: rhel8.7-large
        variables:
          GO_DIST: "/opt/golang/go1.23"
          DEFAULT_TASK: evg-test

  - id: os-aws-auth
    display_name: OS
    values:
      - id: "windows-64-vsCurrent-latest-small"
        display_name: "Windows 64-bit"
        run_on:
          - windows-vsCurrent-small
        variables:
          GCC_PATH: "/cygdrive/c/ProgramData/chocolatey/lib/mingw/tools/install/mingw64/bin"
          GO_DIST: "C:\\golang\\go1.23"
          SKIP_ECS_AUTH_TEST: true
          DEFAULT_TASK: evg-test
          # CSOT tests are unreliable on our slow Windows hosts.
          SKIP_CSOT_TESTS: true
      - id: "ubuntu2004-64"
        display_name: "Ubuntu 20.04"
        run_on: ubuntu2004-test
        variables:
          GO_DIST: "/opt/golang/go1.23"
          DEFAULT_TASK: evg-test
      - id: "macos"
        display_name: "MacOS 14.0"
        run_on: macos-14
        batchtime: 1440 # Run at most once per 24 hours.
        variables:
          GO_DIST: "/opt/golang/go1.23"
          SKIP_ECS_AUTH_TEST: true
          SKIP_EC2_AUTH_TEST: true
          SKIP_WEB_IDENTITY_AUTH_TEST: true
          DEFAULT_TASK: evg-test-load-balancers
          # CSOT tests are unreliable on our slow macOS hosts.
          SKIP_CSOT_TESTS: true

  - id: os-faas-80
    display_name: OS
    values:
      - id: "rhel87-large"
        display_name: "RHEL 8.7"
        run_on: rhel8.7-large
        variables:
          GO_DIST: "/opt/golang/go1.23"

task_groups:
  - name: testgcpkms_task_group
    setup_group_can_fail_task: true
    setup_group_timeout_secs: 1800 # 30 minutes
    setup_group:
      - func: setup-system
      - func: assume-test-secrets-ec2-role
      - command: subprocess.exec
        params:
          binary: "bash"
          add_expansions_to_env: true
          args:
            - ${DRIVERS_TOOLS}/.evergreen/csfle/gcpkms/setup.sh
    teardown_group:
      - command: subprocess.exec
        params:
          binary: "bash"
          args:
            - ${DRIVERS_TOOLS}/.evergreen/csfle/gcpkms/teardown.sh
      - func: teardown
      - func: handle-test-artifacts
    tasks:
      - testgcpkms-task

  - name: testazurekms_task_group
    setup_group_can_fail_task: true
    teardown_task_can_fail_task: true
    setup_group_timeout_secs: 1800 # 30 minutes
    setup_group:
      - func: setup-system
      - func: assume-test-secrets-ec2-role
      - command: subprocess.exec
        params:
          binary: bash
          add_expansions_to_env: true
          env:
            AZUREKMS_VMNAME_PREFIX: GODRIVER
          args:
            - ${DRIVERS_TOOLS}/.evergreen/csfle/azurekms/setup.sh
    teardown_group:
      - command: subprocess.exec
        params:
          binary: "bash"
          args:
           - ${DRIVERS_TOOLS}/.evergreen/csfle/azurekms/teardown.sh
      - func: teardown
      - func: handle-test-artifacts
    tasks:
      - testazurekms-task

  - name: testoidc_task_group
    setup_group_can_fail_task: true
    setup_group_timeout_secs: 1800
    # TODO(DRIVERS-3141): Uncomment the following line once the teardown bug is
    # fixed. See DRIVERS-3141 for more context.
    #
    # teardown_task_can_fail_task: true
    teardown_group_timeout_secs: 180 # 3 minutes (max allowed time)
    setup_group:
      - func: setup-system
      - func: assume-test-secrets-ec2-role
      - command: subprocess.exec
        params:
          binary: bash
          include_expansions_in_env: ["AWS_ACCESS_KEY_ID", "AWS_SECRET_ACCESS_KEY", "AWS_SESSION_TOKEN"]
          env:
            MONGODB_VERSION: "8.0"
          args:
            - ${DRIVERS_TOOLS}/.evergreen/auth_oidc/setup.sh
    teardown_task:
      - command: subprocess.exec
        params:
          binary: bash
          args:
            - ${DRIVERS_TOOLS}/.evergreen/auth_oidc/teardown.sh
      - func: teardown
      - func: handle-test-artifacts
    tasks:
      - oidc-auth-test

  - name: testazureoidc_task_group
    setup_group_can_fail_task: true
    setup_group_timeout_secs: 1800
    teardown_task_can_fail_task: true
    teardown_group_timeout_secs: 180 # 3 minutes (max allowed time)
    setup_group:
      - func: setup-system
      - func: assume-test-secrets-ec2-role
      - command: subprocess.exec
        params:
          binary: bash
          add_expansions_to_env: true
          env:
            AZUREOIDC_VMNAME_PREFIX: "GO_DRIVER"
          args:
            - ${DRIVERS_TOOLS}/.evergreen/auth_oidc/azure/setup.sh
    teardown_task:
      - command: subprocess.exec
        params:
          binary: bash
          args:
            - ${DRIVERS_TOOLS}/.evergreen/auth_oidc/azure/teardown.sh
      - func: teardown
      - func: handle-test-artifacts
    tasks:
      - oidc-auth-test-azure

  - name: testgcpoidc_task_group
    setup_group_can_fail_task: true
    setup_group_timeout_secs: 1800
    teardown_task_can_fail_task: true
    teardown_group_timeout_secs: 180 # 3 minutes (max allowed time)
    setup_group:
      - func: setup-system
      - func: assume-test-secrets-ec2-role
      - command: subprocess.exec
        params:
          binary: bash
          add_expansions_to_env: true
          env:
            AZUREOIDC_VMNAME_PREFIX: "GO_DRIVER"
          args:
            - ${DRIVERS_TOOLS}/.evergreen/auth_oidc/gcp/setup.sh
    teardown_task:
      - command: subprocess.exec
        params:
          binary: bash
          args:
            - ${DRIVERS_TOOLS}/.evergreen/auth_oidc/gcp/teardown.sh
      - func: teardown
      - func: handle-test-artifacts
    tasks:
      - oidc-auth-test-gcp

  - name: testk8soidc_task_group
    setup_group_can_fail_task: true
    setup_group_timeout_secs: 1800
    teardown_task_can_fail_task: true
    teardown_group_timeout_secs: 180 # 3 minutes (max allowed time)
    setup_group:
      - func: setup-system
      - func: assume-test-secrets-ec2-role
      - command: subprocess.exec
        params:
          binary: bash
          include_expansions_in_env: ["AWS_ACCESS_KEY_ID", "AWS_SECRET_ACCESS_KEY", "AWS_SESSION_TOKEN"]
          args:
            - ${DRIVERS_TOOLS}/.evergreen/auth_oidc/k8s/setup.sh
    teardown_group:
      - command: subprocess.exec
        params:
          binary: bash
          args:
            - ${DRIVERS_TOOLS}/.evergreen/auth_oidc/k8s/teardown.sh
      - func: teardown
      - func: handle-test-artifacts
    tasks:
      - oidc-auth-test-k8s

  - name: test-aws-lambda-task-group
    setup_group:
      - func: setup-system
      - func: assume-test-secrets-ec2-role
      - command: subprocess.exec
        params:
          working_dir: src/go.mongodb.org/mongo-driver
          binary: bash
          include_expansions_in_env: [AWS_ACCESS_KEY_ID, AWS_SECRET_ACCESS_KEY, AWS_SESSION_TOKEN]
          env:
            MONGODB_VERSION: ${VERSION}
            LAMBDA_STACK_NAME: dbx-go-lambda
          args:
            - ${DRIVERS_TOOLS}/.evergreen/atlas/setup.sh
    teardown_group:
      - command: subprocess.exec
        params:
          working_dir: src/go.mongodb.org/mongo-driver
          binary: bash
          add_expansions_to_env: true
          env:
            LAMBDA_STACK_NAME: dbx-go-lambda
            AWS_REGION: us-east-1
          args:
            - ${DRIVERS_TOOLS}/.evergreen/atlas/teardown.sh
      - func: teardown
      - func: handle-test-artifacts
    setup_group_can_fail_task: true
    setup_group_timeout_secs: 1800
    tasks:
      - test-aws-lambda-deployed

  - name: test-search-index-task-group
    setup_group:
      - func: setup-system
      - func: assume-test-secrets-ec2-role
      - command: subprocess.exec
        params:
          working_dir: src/go.mongodb.org/mongo-driver
          binary: bash
          include_expansions_in_env: [AWS_ACCESS_KEY_ID, AWS_SECRET_ACCESS_KEY, AWS_SESSION_TOKEN]
          env:
            MONGODB_VERSION: ${VERSION}
            LAMBDA_STACK_NAME: dbx-go-lambda
          args:
            - ${DRIVERS_TOOLS}/.evergreen/atlas/setup.sh
      - command: expansions.update
        params:
          file: src/go.mongodb.org/mongo-driver/atlas-expansion.yml
    teardown_group:
      - command: subprocess.exec
        params:
          working_dir: src/go.mongodb.org/mongo-driver
          binary: bash
          args:
            - ${DRIVERS_TOOLS}/.evergreen/atlas/teardown.sh
      - func: teardown
      - func: handle-test-artifacts
    setup_group_can_fail_task: true
    setup_group_timeout_secs: 1800
    tasks:
      - test-search-index

buildvariants:
  - name: static-analysis
    tags: ["pullrequest"]
    display_name: "Static Analysis"
    run_on:
      - rhel8.7-small
    expansions:
      # Keep this in sync with go version used in etc/golangci-lint.sh
      GO_DIST: "/opt/golang/go1.23"
    tasks:
      - name: ".static-analysis"

  - name: pull-request-helpers
    tags: ["pullrequest"]
    display_name: "Pull Request Helpers"
    run_on:
      - rhel8.7-small
    expansions:
      GO_DIST: "/opt/golang/go1.23"
    tasks:
      - name: "pull-request-helpers"

  - name: perf
    tags: ["pullrequest"]
    display_name: "Performance"
    run_on: rhel90-dbx-perf-large
    expansions:
      GO_DIST: "/opt/golang/go1.23"
    tasks:
      - name: ".performance"

  - name: build-check
    tags: ["pullrequest"]
    display_name: "Compile Only Checks"
    run_on:
      - ubuntu2204-small
    expansions:
      GO_DIST: "/opt/golang/go1.23"
    tasks:
      - name: ".compile-check"

  - name: backport-pr
    display_name: "Backport PR"
    run_on:
      - rhel8.7-small
    expansions:
      GO_DIST: "/opt/golang/go1.23"
    tasks:
      - name: "backport-pr"

  - name: atlas-test
    tags: ["pullrequest"]
    display_name: "Atlas test"
    run_on:
      - rhel8.7-large
    expansions:
      GO_DIST: "/opt/golang/go1.23"
    tasks:
      - name: "atlas-test"

  - name: atlas-data-lake-test
    tags: ["pullrequest"]
    display_name: "Atlas Data Lake Test"
    run_on:
      - ubuntu2004-large
    expansions:
      GO_DIST: "/opt/golang/go1.23"
    tasks:
      - name: "test-atlas-data-lake"

  - name: docker-runner-test
    tags: ["pullrequest"]
    display_name: "Docker Runner Test"
    run_on:
      - ubuntu2204-large
    expansions:
      GO_DIST: "/opt/golang/go1.23"
    tasks:
      - name: "test-docker-runner"

  - name: goroutine-leaks-test
    tags: ["pullrequest"]
    display_name: "Goroutine Leaks Test"
    run_on:
      - ubuntu2204-large
    expansions:
      GO_DIST: "/opt/golang/go1.23"
    tasks:
      - name: ".goleak"

  - matrix_name: "tests-rhel-40-with-snappy-support"
    tags: ["pullrequest"]
    matrix_spec: { version: ["4.0"], os-ssl-40: ["rhel87-64"] }
    display_name: "${version} ${os-ssl-40}"
    tasks:
      - name: ".test !.enterprise-auth !.zlib !.zstd"

  - matrix_name: "tests-windows-40-with-snappy-support"
    matrix_spec: { version: ["4.0"], os-ssl-40: ["windows-64"] }
    display_name: "${version} ${os-ssl-40}"
    tasks:
      - name: ".test !.enterprise-auth !.zlib !.zstd"

  - matrix_name: "tests-rhel-44-plus-zlib-zstd-support"
    tags: ["pullrequest"]
    matrix_spec: { version: ["4.2", "4.4", "5.0", "6.0", "7.0", "8.0"], os-ssl-40: ["rhel87-64"] }
    display_name: "${version} ${os-ssl-40}"
    tasks:
      - name: ".test !.enterprise-auth !.snappy"

  - matrix_name: "tests-windows-42-plus-zlib-zstd-support"
    matrix_spec: { version: ["4.2", "4.4", "5.0", "6.0", "7.0"], os-ssl-40: ["windows-64"] }
    display_name: "${version} ${os-ssl-40}"
    tasks:
      - name: ".test !.enterprise-auth !.snappy"

  - matrix_name: "tests-windows-80-zlib-zstd-support"
    tags: ["pullrequest"]
    matrix_spec: { version: ["8.0"], os-ssl-40: ["windows-64"] }
    display_name: "${version} ${os-ssl-40}"
    tasks:
      - name: ".test !.enterprise-auth !.snappy"

  - matrix_name: "tests-latest-zlib-zstd-support"
    matrix_spec: { version: ["latest"], os-ssl-40: ["windows-64", "rhel87-64"] }
    display_name: "${version} ${os-ssl-40}"
    tasks:
      - name: ".test !.enterprise-auth !.snappy"

  - matrix_name: "enterprise-auth-tests"
    matrix_spec: { os-ssl-32: "*" }
    display_name: "Enterprise Auth - ${os-ssl-32}"
    tasks:
      - name: ".test .enterprise-auth"

  - matrix_name: "aws-auth-test"
    matrix_spec: { version: ["4.4", "5.0", "6.0", "7.0", "8.0", "latest"], os-aws-auth: "*" }
    display_name: "MONGODB-AWS Auth ${version} ${os-aws-auth}"
    tasks:
      - name: "aws-auth-test"

  - matrix_name: "ocsp-test"
    matrix_spec: { version: ["4.4", "5.0", "6.0", "7.0", "8.0", "latest"], ocsp-rhel-87: ["rhel87"] }
    display_name: "OCSP ${version} ${ocsp-rhel-87}"
    batchtime: 20160 # Use a batchtime of 14 days as suggested by the OCSP test README
    tasks:
      - name: ".ocsp"

  - matrix_name: "ocsp-test-windows"
    matrix_spec: { version: ["4.4", "5.0", "6.0", "7.0", "8.0", "latest"], os-ssl-40: ["windows-64"] }
    display_name: "OCSP ${version} ${os-ssl-40}"
    batchtime: 20160 # Use a batchtime of 14 days as suggested by the OCSP test README
    tasks:
      # Windows MongoDB servers do not staple OCSP responses and only support RSA.
      - name: ".ocsp-rsa !.ocsp-staple"

  - matrix_name: "ocsp-test-macos"
    matrix_spec: { version: ["4.4", "5.0", "6.0", "7.0", "8.0", "latest"], os-ssl-40: ["macos"] }
    display_name: "OCSP ${version} ${os-ssl-40}"
    batchtime: 20160 # Use a batchtime of 14 days as suggested by the OCSP test README
    tasks:
      # macos MongoDB servers do not staple OCSP responses and only support RSA.
      - name: ".ocsp-rsa !.ocsp-staple"

  - matrix_name: "race-test"
    tags: ["pullrequest"]
    matrix_spec: { version: ["7.0"], os-ssl-40: ["rhel87-64"] }
    display_name: "Race Detector Test"
    tasks:
      - name: ".race"

  - matrix_name: "versioned-api-test"
    tags: ["pullrequest"]
    matrix_spec: { version: ["5.0", "6.0", "7.0", "8.0"], os-ssl-40: ["windows-64", "rhel87-64"] }
    display_name: "API Version ${version} ${os-ssl-40}"
    tasks:
      - name: ".versioned-api"

  - matrix_name: "versioned-api-latest-test"
    matrix_spec: { version: ["latest"], os-ssl-40: ["windows-64", "rhel87-64"] }
    display_name: "API Version ${version} ${os-ssl-40}"
    tasks:
      - name: ".versioned-api"

  - matrix_name: "kms-test"
    matrix_spec: { version: ["7.0"], os-ssl-40: ["rhel87-64"] }
    display_name: "KMS TEST ${os-ssl-40}"
    tasks:
      - name: ".kms-test"

  - matrix_name: "load-balancer-test"
    tags: ["pullrequest"]
    matrix_spec: { version: ["5.0", "6.0", "7.0", "8.0"], os-ssl-40: ["rhel87-64"] }
    display_name: "Load Balancer Support ${version} ${os-ssl-40}"
    tasks:
      - name: ".load-balancer"

  - matrix_name: "load-balancer-latest-test"
    matrix_spec: { version: ["latest"], os-ssl-40: ["rhel87-64"] }
    display_name: "Load Balancer Support ${version} ${os-ssl-40}"
    tasks:
      - name: ".load-balancer"

  - matrix_name: "kms-kmip-test"
    matrix_spec: { version: ["7.0"], os-ssl-40: ["rhel87-64"] }
    display_name: "KMS KMIP ${os-ssl-40}"
    tasks:
      - name: ".kms-kmip"

  - matrix_name: "fuzz-test"
    matrix_spec: { version: ["5.0"], os-ssl-40: ["rhel87-64"] }
    display_name: "Fuzz ${version} ${os-ssl-40}"
    tasks:
      - name: "test-fuzz"
        batchtime: 1440 # Run at most once per 24 hours.

  - matrix_name: "faas-test"
    matrix_spec: { version: ["7.0"], os-faas-80: ["rhel87-large"] }
    display_name: "FaaS ${version} ${os-faas-80}"
    tasks:
      - test-aws-lambda-task-group

  - matrix_name: "searchindex-test"
    matrix_spec: { version: ["7.0"], os-faas-80: ["rhel87-large"] }
    display_name: "Search Index ${version} ${os-faas-80}"
    tasks:
      - test-search-index-task-group

  - name: testgcpkms-variant
    display_name: "GCP KMS"
    run_on:
      - rhel8.7-small
    expansions:
      GO_DIST: "/opt/golang/go1.23"
    tasks:
      - name: testgcpkms_task_group
        batchtime: 20160 # Use a batchtime of 14 days as suggested by the CSFLE test README
      - testgcpkms-fail-task

  - name: testawskms-variant
    display_name: "AWS KMS"
    run_on:
      - rhel8.7-small
    expansions:
      GO_DIST: "/opt/golang/go1.23"
    tasks:
      - testawskms-task
      - testawskms-fail-task

  - name: testazurekms-variant
    display_name: "AZURE KMS"
    run_on:
      - rhel8.7-small
    expansions:
      GO_DIST: "/opt/golang/go1.23"
    tasks:
      - name: testazurekms_task_group
        batchtime: 20160 # Use a batchtime of 14 days as suggested by the CSFLE test README
      - testazurekms-fail-task

  - name: testoidc-variant
    display_name: "OIDC"
    run_on:
      - ubuntu2204-small
    expansions:
      GO_DIST: "/opt/golang/go1.23"
    tasks:
      - name: testoidc_task_group
      - name: testazureoidc_task_group
      - name: testgcpoidc_task_group
      - name: testk8soidc_task_group<|MERGE_RESOLUTION|>--- conflicted
+++ resolved
@@ -673,11 +673,6 @@
     allowed_requesters: ["patch", "github_pr"]
     commands:
       - func: assume-test-secrets-ec2-role
-<<<<<<< HEAD
-      - func: "add PR reviewer"
-      - func: "add PR labels"
-=======
->>>>>>> bd8b13d4
       - func: "create-api-report"
 
   - name: backport-pr
