########################################
# Evergreen Template for MongoDB Drivers
########################################

# When a task that used to pass starts to fail
# Go through all versions that may have been skipped to detect
# when the task started failing
stepback: true

# Mark a failure as a system/bootstrap failure (purple box) rather then a task
# failure by default.
# Actual testing tasks are marked with `type: test`
command_type: setup

# Fail builds when pre tasks fail.
pre_error_fails_task: true

# Protect the CI from long or indefinite runtimes.
exec_timeout_secs: 3600

# What to do when evergreen hits the timeout (`post:` tasks are run automatically)
timeout:
  - command: subprocess.exec
    params:
      binary: bash
      args: [ls, -la]

functions:
<<<<<<< HEAD
  assume-test-secrets-ec2-role: 
    - command: ec2.assume_role
      params:
        role_arn: ${aws_test_secrets_role}

  fetch-source:
=======
  setup-system:
>>>>>>> 00cbd292
    # Executes clone and applies the submitted patch, if any
    - command: git.get_project
      type: system
      params:
        directory: src/go.mongodb.org/mongo-driver
    - command: shell.exec
      params:
        working_dir: "src/go.mongodb.org/mongo-driver"
        script: |
          git submodule update --init
    # Make an env.sh and evergreen expansion file with dynamic values
    - command: subprocess.exec
      params:
        binary: bash
        working_dir: src/go.mongodb.org/mongo-driver
        env:
          GOROOT: ${GO_DIST}
          IS_PATCH: ${is_patch}
          VERSION_ID: ${version_id}
          # Define an alias for the task runner script.
          TASK_RUNNER_ALIAS: &task-runner src/go.mongodb.org/mongo-driver/.evergreen/run-task.sh
        args: [.evergreen/setup-system.sh]
    - command: expansions.update
      params:
        file: src/go.mongodb.org/mongo-driver/expansion.yml
    - command: subprocess.exec
      params:
        binary: bash
        include_expansions_in_env: ["PROJECT_DIRECTORY"]
        args:
          - "${DRIVERS_TOOLS}/.evergreen/setup.sh"

  handle-test-artifacts:
    - command: gotest.parse_files
      params:
        optional_output: "true"
        files:
          - "src/go.mongodb.org/mongo-driver/*.suite"
    - command: ec2.assume_role
      params:
        role_arn: ${assume_role_arn}
    - command: s3.put
      params:
        aws_key: ${AWS_ACCESS_KEY_ID}
        aws_secret: ${AWS_SECRET_ACCESS_KEY}
        aws_session_token: ${AWS_SESSION_TOKEN}
        local_file: ${DRIVERS_TOOLS}/.evergreen/test_logs.tar.gz
        remote_file: ${build_variant}/${revision}/${version_id}/${build_id}/logs/${task_id}-${execution}-drivers-tools-logs.tar.gz
        bucket: ${aws_bucket}
        permissions: public-read
        content_type: ${content_type|application/x-gzip}
        display_name: "drivers-tools-logs.tar.gz"
    - command: s3.put
      params:
        aws_key: ${AWS_ACCESS_KEY_ID}
        aws_secret: ${AWS_SECRET_ACCESS_KEY}
        aws_session_token: ${AWS_SESSION_TOKEN}
        optional: true
        local_file: ${PROJECT_DIRECTORY}/fuzz.tgz
        remote_file: ${build_variant}/${revision}/${version_id}/${build_id}/${task_id}-${execution}-fuzz.tgz
        bucket: ${aws_bucket}
        permissions: public-read
        content_type: application/x-gzip
        display_name: "fuzz.tgz"
    - command: subprocess.exec
      params:
        binary: bash
        args: [*task-runner, evg-gather-test-suites]
    - command: s3.put
      params:
        aws_key: ${AWS_ACCESS_KEY_ID}
        aws_secret: ${AWS_SECRET_ACCESS_KEY}
        aws_session_token: ${AWS_SESSION_TOKEN}
        local_file: src/go.mongodb.org/mongo-driver/test_suite.tgz
        optional: true
        remote_file: ${build_variant}/${revision}/${version_id}/${build_id}/logs/${task_id}-${execution}-test_suite.tgz
        bucket: ${aws_bucket}
        permissions: public-read
        content_type: ${content_type|text/plain}
        display_name: test_suite.tgz

  bootstrap-mongohoused:
    - command: ec2.assume_role
      params:
        role_arn: ${aws_test_secrets_role}
    - command: subprocess.exec
      params:
<<<<<<< HEAD
        binary: "bash"
        add_expansions_to_env: true
=======
        binary: bash
>>>>>>> 00cbd292
        args: 
          - ${DRIVERS_TOOLS}/.evergreen/atlas_data_lake/pull-mongohouse-image.sh
    - command: subprocess.exec
      params:
        binary: bash
        args: 
          - ${DRIVERS_TOOLS}/.evergreen/atlas_data_lake/run-mongohouse-image.sh

  bootstrap-mongo-orchestration:
    - command: subprocess.exec
      params:
        binary: bash
        env: 
          MONGODB_VERSION: ${VERSION}
        include_expansions_in_env: [TOPOLOGY, AUTH, SSL, ORCHESTRATION_FILE, 
            REQUIRE_API_VERSION, LOAD_BALANCER]
        args: ["${DRIVERS_TOOLS}/.evergreen/run-orchestration.sh"]
    - command: expansions.update
      params:
        file: mo-expansion.yml

  ocsp-bootstrap-mongo-orchestration:
    - command: subprocess.exec
      params:
        binary: bash
        env: 
          MONGODB_VERSION: ${VERSION}
        include_expansions_in_env: [TOPOLOGY, AUTH, SSL, ORCHESTRATION_FILE]
        args: ["${DRIVERS_TOOLS}/.evergreen/run-orchestration.sh"]
    - command: expansions.update
      params:
        file: mo-expansion.yml

  teardown:
    - command: subprocess.exec
      params:
        binary: bash
        args: 
          # Ensure the instance profile is reassigned for aws tests.
          - ${DRIVERS_TOOLS}/.evergreen/auth_aws/teardown.sh
    - command: subprocess.exec
      params:
        binary: bash
        args: 
          - ${DRIVERS_TOOLS}/.evergreen/csfle/teardown.sh
    - command: subprocess.exec
      params:
        binary: bash
        args: 
          - ${DRIVERS_TOOLS}/.evergreen/ocsp/teardown.sh
    - command: subprocess.exec
      params:
        binary: bash
        args: 
          - ${DRIVERS_TOOLS}/.evergreen/teardown.sh

  assume-test-secrets-ec2-role:
    - command: ec2.assume_role
      params:
        role_arn: ${aws_test_secrets_role}
        duration_seconds: 1800

  run-oidc-auth-test-with-test-credentials:
    - command: subprocess.exec
      type: test
      params:
        binary: bash
        env:
          OIDC: oidc
        include_expansions_in_env: [DRIVERS_TOOLS, AWS_ACCESS_KEY_ID, AWS_SECRET_ACCESS_KEY, AWS_SESSION_TOKEN]
        args: [*task-runner, test-oidc]

  run-tests:
    - command: subprocess.exec
      type: test
      params:
        binary: bash
        env:
          GO_BUILD_TAGS: cse
        include_expansions_in_env: ["TOPOLOGY", "AUTH", "SSL", "SKIP_CSOT_TESTS", "MONGODB_URI", "CRYPT_SHARED_LIB_PATH", "SKIP_CRYPT_SHARED_LIB", "RACE", "MONGO_GO_DRIVER_COMPRESSOR", "REQUIRE_API_VERSION", "LOAD_BALANCER"]
        args: [*task-runner, setup-test]
    - command: subprocess.exec
      type: test
      params:
        binary: bash
        args: [*task-runner, "${DEFAULT_TASK}" ]

  create-api-report:
    - command: subprocess.exec
      type: test
      params:
        binary: bash
        env:
          BASE_SHA: "${revision}"
          HEAD_SHA: "${github_commit}"
        args: [*task-runner, api-report]

  "add PR labels":
    - command: subprocess.exec
      type: test
      params:
        binary: bash
        env:
          COMMIT: "${github_commit}"
          PR_TASK: apply-labels
        args: [*task-runner, pr-task]

  "add PR reviewer":
    - command: subprocess.exec
      type: test
      params:
        binary: bash
        env:
          COMMIT: "${github_commit}"
          PR_TASK: assign-reviewer
        args: [*task-runner, pr-task]

  "backport pr":
    - command: subprocess.exec
      type: test
      params:
        binary: bash
        env:
          COMMIT: "${github_commit}"
          PR_TASK: backport-pr
        args: [*task-runner, pr-task]

  send-perf-data:
    # Here we begin to generate the request to send the data to SPS
    - command: shell.exec
      params:
        script: |
          # We use the requester expansion to determine whether the data is from a mainline evergreen run or not
          if [ "${requester}" == "commit" ]; then
            is_mainline=true
          else
            is_mainline=false
          fi

          # We parse the username out of the order_id as patches append that in and SPS does not need that information
          parsed_order_id=$(echo "${revision_order_id}" | awk -F'_' '{print $NF}')
          # Submit the performance data to the SPS endpoint
          response=$(curl -s -w "\nHTTP_STATUS:%{http_code}" -X 'POST' \
            "https://performance-monitoring-api.corp.mongodb.com/raw_perf_results/cedar_report?project=${project_id}&version=${version_id}&variant=${build_variant}&order=$parsed_order_id&task_name=${task_name}&task_id=${task_id}&execution=${execution}&mainline=$is_mainline" \
            -H 'accept: application/json' \
            -H 'Content-Type: application/json' \
            -d @src/go.mongodb.org/mongo-driver/perf.json)

          http_status=$(echo "$response" | grep "HTTP_STATUS" | awk -F':' '{print $2}')
          response_body=$(echo "$response" | sed '/HTTP_STATUS/d')

          # We want to throw an error if the data was not successfully submitted
          if [ "$http_status" -ne 200 ]; then
            echo "Error: Received HTTP status $http_status"
            echo "Response Body: $response_body"
            exit 1
          fi

          echo "Response Body: $response_body"
          echo "HTTP Status: $http_status"

  run-enterprise-auth-tests:
    - command: ec2.assume_role
      params:
        role_arn: "${aws_test_secrets_role}"
    - command: subprocess.exec
      type: test
      params:
        binary: bash
        include_expansions_in_env: [AWS_ACCESS_KEY_ID, AWS_SECRET_ACCESS_KEY, AWS_SESSION_TOKEN]
        env: 
          TEST_ENTERPRISE_AUTH: plain
        args: [*task-runner, setup-test]
    - command: subprocess.exec
      type: test
      params:
        binary: bash
        args: [*task-runner, --silent, evg-test-enterprise-auth]

  run-enterprise-gssapi-auth-tests:
    - command: ec2.assume_role
      params:
        role_arn: "${aws_test_secrets_role}"
    - command: subprocess.exec
      type: test
      params:
        binary: bash
        include_expansions_in_env: [AWS_ACCESS_KEY_ID, AWS_SECRET_ACCESS_KEY, AWS_SESSION_TOKEN]
        env: 
          TEST_ENTERPRISE_AUTH: gssapi
        args: [*task-runner, setup-test]
    - command: subprocess.exec
      type: test
      params:
        binary: bash
        args: [*task-runner, --silent, evg-test-enterprise-auth]

  run-atlas-test:
    - command: ec2.assume_role
      params:
        role_arn: "${aws_test_secrets_role}"
    - command: subprocess.exec
      type: test
      params:
        binary: bash
        include_expansions_in_env: [AWS_ACCESS_KEY_ID, AWS_SECRET_ACCESS_KEY, AWS_SESSION_TOKEN]
        env:
          TEST_ATLAS_CONNECT: "1"
        args: [*task-runner, setup-test]
    - command: subprocess.exec
      type: test
      params:
        binary: bash
        args: [*task-runner, test-atlas-connect]

  run-ocsp-test:
    - command: subprocess.exec
      type: test
      params:
        binary: bash
        env: 
          TOPOLOGY: server
          AUTH: auth
          SSL: ssl
        include_expansions_in_env: [OCSP_ALGORITHM, MONGODB_URI]
        args: [*task-runner, setup-test]
    - command: subprocess.exec
      type: test
      params:
        binary: bash
        include_expansions_in_env: [OCSP_TLS_SHOULD_SUCCEED]
        args: [*task-runner, evg-test-ocsp]

  run-versioned-api-test:
    - command: subprocess.exec
      type: test
      params:
        binary: bash
        env: 
          GO_BUILD_TAGS: cse
        include_expansions_in_env: [AUTH, SSL, MONGODB_URI, TOPOLOGY, MONGO_GO_DRIVER_COMPRESSOR, 
          REQUIRE_API_VERSION, SKIP_CRYPT_SHARED_LIB, CRYPT_SHARED_LIB_PATH]
        args: [*task-runner, setup-test]
    - command: subprocess.exec
      type: test
      params:
        binary: bash
        args: [*task-runner, evg-test-versioned-api]

  run-load-balancer-tests:
    - command: subprocess.exec
      type: test
      params:
        binary: bash
        include_expansions_in_env: [SINGLE_MONGOS_LB_URI, MULTI_MONGOS_LB_URI, AUTH, SSL, MONGO_GO_DRIVER_COMPRESSOR]
        env: 
          LOAD_BALANCER: "true"
        args: [*task-runner, setup-test]
    - command: subprocess.exec
      type: test
      params:
        binary: bash
        args: [*task-runner, evg-test-load-balancers]

<<<<<<< HEAD
=======
  run-serverless-tests:
    - command: subprocess.exec
      type: test
      params:
        binary: "bash"
        env:
          SERVERLESS: "serverless"
        args: [*task-runner, setup-test]
    - command: subprocess.exec
      type: test
      params:
        binary: "bash"
        args: [*task-runner, evg-test-serverless]

>>>>>>> 00cbd292
  run-atlas-data-lake-test:
    - command: subprocess.exec
      type: test
      params:
        binary: "bash"
        env: 
          AUTH: auth
          SSL: nossl
          TOPOLOGY: server
          MONGODB_URI: "mongodb://mhuser:pencil@localhost"
        args: [*task-runner, setup-test]
    - command: subprocess.exec
      type: test
      params:
        binary: "bash"
        args: [*task-runner, evg-test-atlas-data-lake]

  run-docker-test:
    - command: subprocess.exec
      type: test
      params:
        binary: "bash"
        env:
          TASKFILE_TARGET: test-short
        args: [*task-runner, run-docker]
    - command: subprocess.exec
      type: test
      params:
        binary: "bash"
        env: 
          TOPOLOGY: sharded_cluster
          TASKFILE_TARGET: test-short
        args: [*task-runner, run-docker]

  run-goleak-test:
    - command: subprocess.exec
      type: test
      params:
        binary: "bash"
        include_expansions_in_env: ["MONGODB_URI"]
        args: [*task-runner, test-goleak]

  "run oidc k8s test":
    - command: subprocess.exec
      type: test
      params:
        binary: bash
        include_expansions_in_env: [AWS_ACCESS_KEY_ID, AWS_SECRET_ACCESS_KEY, AWS_SESSION_TOKEN, VARIANT, DRIVERS_TOOLS]
        env:
          OIDC_ENV: k8s
        args: [*task-runner, test-oidc-remote]

  run-ocsp-server:
    - command: subprocess.exec
      params:
        binary: bash
        background: true
        include_expansions_in_env: [SERVER_TYPE, OCSP_ALGORITHM]
        args:
          - ${DRIVERS_TOOLS}/.evergreen/ocsp/setup.sh

  run-load-balancer:
    - command: subprocess.exec
      params:
        binary: "bash"
        include_expansions_in_env: ["MONGODB-AWS", "MONGODB_URI"]
        args: ["${DRIVERS_TOOLS}/.evergreen/run-load-balancer.sh", start]
    - command: expansions.update
      params:
        file: lb-expansion.yml

  run-search-index-tests:
    - command: subprocess.exec
      type: test
      params:
        binary: "bash"
        env:
          TEST_SEARCH_INDEX: "${MONGODB_URI}"
        args: [*task-runner, evg-test-search-index]

  add-aws-auth-variables-to-file:
    - command: ec2.assume_role
      params:
        role_arn: ${aws_test_secrets_role}
    - command: subprocess.exec
      type: test
      params:
        include_expansions_in_env: ["AWS_ACCESS_KEY_ID", "AWS_SECRET_ACCESS_KEY", "AWS_SESSION_TOKEN"]
        binary: "bash"
        args: 
          - ${DRIVERS_TOOLS}/.evergreen/auth_aws/setup-secrets.sh

  run-aws-auth-test-with-regular-aws-credentials:
    - command: subprocess.exec
      type: test
      params:
        binary: "bash"
        env:
          AWS_TEST: regular
        args: [*task-runner, evg-test-aws]

  run-aws-auth-test-with-assume-role-credentials:
    - command: subprocess.exec
      type: test
      params:
        binary: "bash"
        env:
          AWS_TEST: assume-role
        args: [*task-runner, evg-test-aws]

  run-aws-auth-test-with-aws-EC2-credentials:
    - command: subprocess.exec
      type: test
      params:
        binary: bash 
        include_expansions_in_env: [SKIP_EC2_AUTH_TEST]
        env:
          AWS_TEST: ec2
        args: [*task-runner, evg-test-aws]

  run-aws-auth-test-with-aws-credentials-as-environment-variables:
    - command: subprocess.exec
      type: test
      params:
        binary: "bash"
        env:
          AWS_TEST: env-creds
        args: [*task-runner, evg-test-aws]

  run-aws-auth-test-with-aws-credentials-and-session-token-as-environment-variables:
    - command: subprocess.exec
      type: test
      params:
        binary: "bash"
        env:
          AWS_TEST: session-creds
        args: [*task-runner, evg-test-aws]

  run-aws-ECS-auth-test:
    - command: subprocess.exec
      type: test
      params:
        binary: "bash"
        include_expansions_in_env: [SKIP_ECS_AUTH_TEST]
        args: [*task-runner, evg-test-aws-ecs]

  run-aws-auth-test-with-aws-web-identity-credentials:
    - command: subprocess.exec
      type: test
      params:
        binary: bash
        include_expansions_in_env: [SKIP_WEB_IDENTITY_AUTH_TEST]
        env:
          AWS_TEST: web-identity
        args: [*task-runner, evg-test-aws]
    - command: subprocess.exec
      type: test
      params:
        binary: bash
        env: 
          AWS_ROLE_SESSION_NAME: test
          AWS_TEST: web-identity
        include_expansions_in_env: [SKIP_WEB_IDENTITY_AUTH_TEST]
        args: [*task-runner, evg-test-aws]

  start-cse-servers:
    - command: ec2.assume_role
      params:
        role_arn: ${aws_test_secrets_role}
    - command: subprocess.exec
      params:
        working_dir: src/go.mongodb.org/mongo-driver
        binary: bash
        background: true
        include_expansions_in_env: ["AWS_ACCESS_KEY_ID", "AWS_SECRET_ACCESS_KEY", "AWS_SESSION_TOKEN", "DRIVERS_TOOLS"]
        # This cannot use task because it will hang on Windows.
        args: [etc/setup-encryption.sh]
    - command: subprocess.exec
      params:
        binary: bash
        args: ["${DRIVERS_TOOLS}/.evergreen/csfle/await-servers.sh"]

  run-kms-tls-test:
    - command: subprocess.exec
      type: test
      params:
        binary: "bash"
        env: 
          GO_BUILD_TAGS: cse
        include_expansions_in_env: [AUTH, SSL, MONGODB_URI, TOPOLOGY, 
          MONGO_GO_DRIVER_COMPRESSOR]
        args: [*task-runner, setup-test]
    - command: subprocess.exec
      type: test
      params:
        binary: "bash"
        include_expansions_in_env: [KMS_TLS_TESTCASE]
        args: [*task-runner, evg-test-kms]

  run-kmip-tests:
    - command: subprocess.exec
      type: test
      params:
        binary: "bash"
        env: 
          GO_BUILD_TAGS: cse
        include_expansions_in_env: [AUTH, SSL, MONGODB_URI, TOPOLOGY, 
          MONGO_GO_DRIVER_COMPRESSOR]
        args: [*task-runner, setup-test]
    - command: subprocess.exec
      type: test
      params:
        binary: "bash"
        env:
          KMS_MOCK_SERVERS_RUNNING: "true"
        args: [*task-runner, evg-test-kmip]

  run-retry-kms-requests:
    - command: subprocess.exec
      type: test
      params:
        binary: "bash"
        env: 
          GO_BUILD_TAGS: cse
        include_expansions_in_env: [AUTH, SSL, MONGODB_URI, TOPOLOGY, 
          MONGO_GO_DRIVER_COMPRESSOR]
        args: [*task-runner, setup-test]
    - command: subprocess.exec
      type: test
      params:
        binary: "bash"
        env:
          KMS_FAILPOINT_CA_FILE: "${DRIVERS_TOOLS}/.evergreen/x509gen/ca.pem"
          KMS_FAILPOINT_SERVER_RUNNING: "true"
        args: [*task-runner, evg-test-retry-kms-requests]

  run-fuzz-tests:
    - command: subprocess.exec
      type: test
      params:
        binary: "bash"
        args: [*task-runner, run-fuzz]

pre:
  - func: setup-system

post:
  - func: teardown
  - func: handle-test-artifacts

tasks:
  - name: static-analysis
    tags: ["static-analysis"]
    commands:
      - command: subprocess.exec
        params:
          binary: bash
          args: [*task-runner, check-fmt, check-license, check-modules, lint]

  - name: pull-request-helpers
    allowed_requesters: ["patch", "github_pr"]
    commands:
      - func: "add PR reviewer"  
      - func: "add PR labels"
      - func: "create-api-report"

  - name: backport-pr
    allowed_requesters: ["commit"]
    commands:
      - func: "backport pr"  

  - name: perf
    tags: ["performance"]
    exec_timeout_secs: 7200
    commands:
      - func: bootstrap-mongo-orchestration
        vars:
          VERSION: "v6.0-perf"
          TOPOLOGY: "server"
          AUTH: "noauth"
          SSL: "nossl"
          SKIP_LEGACY_SHELL: "true"
      - command: subprocess.exec
        params:
          binary: bash
          args: [*task-runner, driver-benchmark]
      - func: send-perf-data

  - name: test-standalone-noauth-nossl
    tags: ["test", "standalone"]
    commands:
      - func: bootstrap-mongo-orchestration
        vars:
          TOPOLOGY: "server"
          AUTH: "noauth"
          SSL: "nossl"
      - func: start-cse-servers
      - func: run-tests
        vars:
          TOPOLOGY: "server"
          AUTH: "noauth"
          SSL: "nossl"

  - name: test-standalone-noauth-nossl-snappy-compression
    tags: ["test", "standalone", "compression", "snappy"]
    commands:
      - func: bootstrap-mongo-orchestration
        vars:
          TOPOLOGY: "server"
          AUTH: "noauth"
          SSL: "nossl"
      - func: start-cse-servers
      - func: run-tests
        vars:
          TOPOLOGY: "server"
          AUTH: "noauth"
          SSL: "nossl"
          MONGO_GO_DRIVER_COMPRESSOR: "snappy"

  - name: test-standalone-noauth-nossl-zlib-compression
    tags: ["test", "standalone", "compression", "zlib"]
    commands:
      - func: bootstrap-mongo-orchestration
        vars:
          TOPOLOGY: "server"
          AUTH: "noauth"
          SSL: "nossl"
      - func: start-cse-servers
      - func: run-tests
        vars:
          TOPOLOGY: "server"
          AUTH: "noauth"
          SSL: "nossl"
          MONGO_GO_DRIVER_COMPRESSOR: "zlib"

  - name: test-standalone-noauth-nossl-zstd-compression
    tags: ["test", "standalone", "compression", "zstd"]
    commands:
      - func: bootstrap-mongo-orchestration
        vars:
          TOPOLOGY: "server"
          AUTH: "noauth"
          SSL: "nossl"
      - func: start-cse-servers
      - func: run-tests
        vars:
          TOPOLOGY: "server"
          AUTH: "noauth"
          SSL: "nossl"
          MONGO_GO_DRIVER_COMPRESSOR: "zstd"

  - name: test-standalone-auth-ssl
    tags: ["test", "standalone", "authssl"]
    commands:
      - func: bootstrap-mongo-orchestration
        vars:
          TOPOLOGY: "server"
          AUTH: "auth"
          SSL: "ssl"
      - func: start-cse-servers
      - func: run-tests
        vars:
          TOPOLOGY: "server"
          AUTH: "auth"
          SSL: "ssl"

  - name: test-standalone-auth-nossl
    tags: ["test", "standalone", "authssl"]
    commands:
      - func: bootstrap-mongo-orchestration
        vars:
          TOPOLOGY: "server"
          AUTH: "auth"
          SSL: "nossl"
      - func: start-cse-servers
      - func: run-tests
        vars:
          TOPOLOGY: "server"
          AUTH: "auth"
          SSL: "nossl"

  - name: test-standalone-auth-ssl-snappy-compression
    tags: ["test", "standalone", "authssl", "compression", "snappy"]
    commands:
      - func: bootstrap-mongo-orchestration
        vars:
          TOPOLOGY: "server"
          AUTH: "auth"
          SSL: "ssl"
      - func: start-cse-servers
      - func: run-tests
        vars:
          TOPOLOGY: "server"
          AUTH: "auth"
          SSL: "ssl"
          MONGO_GO_DRIVER_COMPRESSOR: "snappy"

  - name: test-standalone-auth-ssl-zlib-compression
    tags: ["test", "standalone", "authssl", "compression", "zlib"]
    commands:
      - func: bootstrap-mongo-orchestration
        vars:
          TOPOLOGY: "server"
          AUTH: "auth"
          SSL: "ssl"
      - func: start-cse-servers
      - func: run-tests
        vars:
          TOPOLOGY: "server"
          AUTH: "auth"
          SSL: "ssl"
          MONGO_GO_DRIVER_COMPRESSOR: "zlib"

  - name: test-standalone-auth-ssl-zstd-compression
    tags: ["test", "standalone", "authssl", "compression", "zstd"]
    commands:
      - func: bootstrap-mongo-orchestration
        vars:
          TOPOLOGY: "server"
          AUTH: "auth"
          SSL: "ssl"
      - func: start-cse-servers
      - func: run-tests
        vars:
          TOPOLOGY: "server"
          AUTH: "auth"
          SSL: "ssl"
          MONGO_GO_DRIVER_COMPRESSOR: "zstd"

  - name: test-ocsp-rsa-valid-cert-server-staples
    tags: ["ocsp", "ocsp-rsa", "ocsp-staple"]
    commands:
      - func: run-ocsp-server
        vars:
          OCSP_ALGORITHM: "rsa"
          SERVER_TYPE: valid
      - func: ocsp-bootstrap-mongo-orchestration
        vars:
          ORCHESTRATION_FILE: "rsa-basic-tls-ocsp-mustStaple.json"
      - func: run-ocsp-test
        vars:
          OCSP_ALGORITHM: "rsa"
          OCSP_TLS_SHOULD_SUCCEED: "true"

  - name: test-ocsp-rsa-invalid-cert-server-staples
    tags: ["ocsp", "ocsp-rsa", "ocsp-staple"]
    commands:
      - func: run-ocsp-server
        vars:
          OCSP_ALGORITHM: "rsa"
          SERVER_TYPE: revoked
      - func: ocsp-bootstrap-mongo-orchestration
        vars:
          ORCHESTRATION_FILE: "rsa-basic-tls-ocsp-mustStaple.json"
      - func: run-ocsp-test
        vars:
          OCSP_ALGORITHM: "rsa"
          OCSP_TLS_SHOULD_SUCCEED: "false"

  - name: test-ocsp-rsa-valid-cert-server-does-not-staple
    tags: ["ocsp", "ocsp-rsa"]
    commands:
      - func: run-ocsp-server
        vars:
          OCSP_ALGORITHM: "rsa"
          SERVER_TYPE: valid
      - func: ocsp-bootstrap-mongo-orchestration
        vars:
          ORCHESTRATION_FILE: "rsa-basic-tls-ocsp-disableStapling.json"
      - func: run-ocsp-test
        vars:
          OCSP_ALGORITHM: "rsa"
          OCSP_TLS_SHOULD_SUCCEED: "true"

  - name: test-ocsp-rsa-invalid-cert-server-does-not-staple
    tags: ["ocsp", "ocsp-rsa"]
    commands:
      - func: run-ocsp-server
        vars:
          OCSP_ALGORITHM: "rsa"
          SERVER_TYPE: revoked
      - func: ocsp-bootstrap-mongo-orchestration
        vars:
          ORCHESTRATION_FILE: "rsa-basic-tls-ocsp-disableStapling.json"
      - func: run-ocsp-test
        vars:
          OCSP_ALGORITHM: "rsa"
          OCSP_TLS_SHOULD_SUCCEED: "false"

  - name: test-ocsp-rsa-soft-fail
    tags: ["ocsp", "ocsp-rsa"]
    commands:
      - func: ocsp-bootstrap-mongo-orchestration
        vars:
          ORCHESTRATION_FILE: "rsa-basic-tls-ocsp-disableStapling.json"
      - func: run-ocsp-test
        vars:
          OCSP_ALGORITHM: "rsa"
          OCSP_TLS_SHOULD_SUCCEED: "true"

  - name: test-ocsp-rsa-malicious-invalid-cert-mustStaple-server-does-not-staple
    tags: ["ocsp", "ocsp-rsa"]
    commands:
      - func: run-ocsp-server
        vars:
          OCSP_ALGORITHM: "rsa"
          SERVER_TYPE: revoked
      - func: ocsp-bootstrap-mongo-orchestration
        vars:
          ORCHESTRATION_FILE: "rsa-basic-tls-ocsp-mustStaple-disableStapling.json"
      - func: run-ocsp-test
        vars:
          OCSP_ALGORITHM: "rsa"
          OCSP_TLS_SHOULD_SUCCEED: "false"

  - name: test-ocsp-rsa-malicious-no-responder-mustStaple-server-does-not-staple
    tags: ["ocsp", "ocsp-rsa"]
    commands:
      - func: ocsp-bootstrap-mongo-orchestration
        vars:
          ORCHESTRATION_FILE: "rsa-basic-tls-ocsp-mustStaple-disableStapling.json"
      - func: run-ocsp-test
        vars:
          OCSP_ALGORITHM: "rsa"
          OCSP_TLS_SHOULD_SUCCEED: "false"

  - name: test-ocsp-rsa-delegate-valid-cert-server-staples
    tags: ["ocsp", "ocsp-rsa", "ocsp-staple"]
    commands:
      - func: run-ocsp-server
        vars:
          OCSP_ALGORITHM: "rsa"
          SERVER_TYPE: valid-delegate
      - func: ocsp-bootstrap-mongo-orchestration
        vars:
          ORCHESTRATION_FILE: "rsa-basic-tls-ocsp-mustStaple.json"
      - func: run-ocsp-test
        vars:
          OCSP_ALGORITHM: "rsa"
          OCSP_TLS_SHOULD_SUCCEED: "true"

  - name: test-ocsp-rsa-delegate-invalid-cert-server-staples
    tags: ["ocsp", "ocsp-rsa", "ocsp-staple"]
    commands:
      - func: run-ocsp-server
        vars:
          OCSP_ALGORITHM: "rsa"
          SERVER_TYPE: revoked-delegate
      - func: ocsp-bootstrap-mongo-orchestration
        vars:
          ORCHESTRATION_FILE: "rsa-basic-tls-ocsp-mustStaple.json"
      - func: run-ocsp-test
        vars:
          OCSP_ALGORITHM: "rsa"
          OCSP_TLS_SHOULD_SUCCEED: "false"

  - name: test-ocsp-rsa-delegate-valid-cert-server-does-not-staple
    tags: ["ocsp", "ocsp-rsa"]
    commands:
      - func: run-ocsp-server
        vars:
          OCSP_ALGORITHM: "rsa"
          SERVER_TYPE: valid-delegate
      - func: ocsp-bootstrap-mongo-orchestration
        vars:
          ORCHESTRATION_FILE: "rsa-basic-tls-ocsp-disableStapling.json"
      - func: run-ocsp-test
        vars:
          OCSP_ALGORITHM: "rsa"
          OCSP_TLS_SHOULD_SUCCEED: "true"

  - name: test-ocsp-rsa-delegate-invalid-cert-server-does-not-staple
    tags: ["ocsp", "ocsp-rsa"]
    commands:
      - func: run-ocsp-server
        vars:
          OCSP_ALGORITHM: "rsa"
          SERVER_TYPE: revoked-delegate
      - func: ocsp-bootstrap-mongo-orchestration
        vars:
          ORCHESTRATION_FILE: "rsa-basic-tls-ocsp-disableStapling.json"
      - func: run-ocsp-test
        vars:
          OCSP_ALGORITHM: "rsa"
          OCSP_TLS_SHOULD_SUCCEED: "false"

  - name: test-ocsp-rsa-delegate-malicious-invalid-cert-mustStaple-server-does-not-staple
    tags: ["ocsp", "ocsp-rsa"]
    commands:
      - func: run-ocsp-server
        vars:
          OCSP_ALGORITHM: "rsa"
          SERVER_TYPE: revoked-delegate
      - func: ocsp-bootstrap-mongo-orchestration
        vars:
          ORCHESTRATION_FILE: "rsa-basic-tls-ocsp-mustStaple-disableStapling.json"
      - func: run-ocsp-test
        vars:
          OCSP_ALGORITHM: "rsa"
          OCSP_TLS_SHOULD_SUCCEED: "false"

  - name: test-ocsp-ecdsa-valid-cert-server-staples
    tags: ["ocsp", "ocsp-ecdsa", "ocsp-staple"]
    commands:
      - func: run-ocsp-server
        vars:
          OCSP_ALGORITHM: "ecdsa"
          SERVER_TYPE: valid
      - func: ocsp-bootstrap-mongo-orchestration
        vars:
          ORCHESTRATION_FILE: "ecdsa-basic-tls-ocsp-mustStaple.json"
      - func: run-ocsp-test
        vars:
          OCSP_ALGORITHM: "ecdsa"
          OCSP_TLS_SHOULD_SUCCEED: "true"

  - name: test-ocsp-ecdsa-invalid-cert-server-staples
    tags: ["ocsp", "ocsp-ecdsa", "ocsp-staple"]
    commands:
      - func: run-ocsp-server
        vars:
          OCSP_ALGORITHM: "ecdsa"
          SERVER_TYPE: revoked
      - func: ocsp-bootstrap-mongo-orchestration
        vars:
          ORCHESTRATION_FILE: "ecdsa-basic-tls-ocsp-mustStaple.json"
      - func: run-ocsp-test
        vars:
          OCSP_ALGORITHM: "ecdsa"
          OCSP_TLS_SHOULD_SUCCEED: "false"

  - name: test-ocsp-ecdsa-valid-cert-server-does-not-staple
    tags: ["ocsp", "ocsp-ecdsa"]
    commands:
      - func: run-ocsp-server
        vars:
          OCSP_ALGORITHM: "ecdsa"
          SERVER_TYPE: valid
      - func: ocsp-bootstrap-mongo-orchestration
        vars:
          ORCHESTRATION_FILE: "ecdsa-basic-tls-ocsp-disableStapling.json"
      - func: run-ocsp-test
        vars:
          OCSP_ALGORITHM: "ecdsa"
          OCSP_TLS_SHOULD_SUCCEED: "true"

  - name: test-ocsp-ecdsa-invalid-cert-server-does-not-staple
    tags: ["ocsp", "ocsp-ecdsa"]
    commands:
      - func: run-ocsp-server
        vars:
          OCSP_ALGORITHM: "ecdsa"
          SERVER_TYPE: revoked
      - func: ocsp-bootstrap-mongo-orchestration
        vars:
          ORCHESTRATION_FILE: "ecdsa-basic-tls-ocsp-disableStapling.json"
      - func: run-ocsp-test
        vars:
          OCSP_ALGORITHM: "ecdsa"
          OCSP_TLS_SHOULD_SUCCEED: "false"

  - name: test-ocsp-ecdsa-soft-fail
    tags: ["ocsp", "ocsp-ecdsa"]
    commands:
      - func: ocsp-bootstrap-mongo-orchestration
        vars:
          ORCHESTRATION_FILE: "ecdsa-basic-tls-ocsp-disableStapling.json"
      - func: run-ocsp-test
        vars:
          OCSP_ALGORITHM: "ecdsa"
          OCSP_TLS_SHOULD_SUCCEED: "true"

  - name: test-ocsp-ecdsa-malicious-invalid-cert-mustStaple-server-does-not-staple
    tags: ["ocsp", "ocsp-ecdsa"]
    commands:
      - func: run-ocsp-server
        vars:
          OCSP_ALGORITHM: "ecdsa"
          SERVER_TYPE: revoked
      - func: ocsp-bootstrap-mongo-orchestration
        vars:
          ORCHESTRATION_FILE: "ecdsa-basic-tls-ocsp-mustStaple-disableStapling.json"
      - func: run-ocsp-test
        vars:
          OCSP_ALGORITHM: "ecdsa"
          OCSP_TLS_SHOULD_SUCCEED: "false"

  - name: test-ocsp-ecdsa-malicious-no-responder-mustStaple-server-does-not-staple
    tags: ["ocsp", "ocsp-ecdsa"]
    commands:
      - func: ocsp-bootstrap-mongo-orchestration
        vars:
          ORCHESTRATION_FILE: "ecdsa-basic-tls-ocsp-mustStaple-disableStapling.json"
      - func: run-ocsp-test
        vars:
          OCSP_ALGORITHM: "ecdsa"
          OCSP_TLS_SHOULD_SUCCEED: "false"

  - name: test-ocsp-ecdsa-delegate-valid-cert-server-staples
    tags: ["ocsp", "ocsp-ecdsa", "ocsp-staple"]
    commands:
      - func: run-ocsp-server
        vars:
          OCSP_ALGORITHM: "ecdsa"
          SERVER_TYPE: valid-delegate
      - func: ocsp-bootstrap-mongo-orchestration
        vars:
          ORCHESTRATION_FILE: "ecdsa-basic-tls-ocsp-mustStaple.json"
      - func: run-ocsp-test
        vars:
          OCSP_ALGORITHM: "ecdsa"
          OCSP_TLS_SHOULD_SUCCEED: "true"

  - name: test-ocsp-ecdsa-delegate-invalid-cert-server-staples
    tags: ["ocsp", "ocsp-ecdsa", "ocsp-staple"]
    commands:
      - func: run-ocsp-server
        vars:
          OCSP_ALGORITHM: "ecdsa"
          SERVER_TYPE: revoked-delegate
      - func: ocsp-bootstrap-mongo-orchestration
        vars:
          ORCHESTRATION_FILE: "ecdsa-basic-tls-ocsp-mustStaple.json"
      - func: run-ocsp-test
        vars:
          OCSP_ALGORITHM: "ecdsa"
          OCSP_TLS_SHOULD_SUCCEED: "false"

  - name: test-ocsp-ecdsa-delegate-valid-cert-server-does-not-staple
    tags: ["ocsp", "ocsp-ecdsa"]
    commands:
      - func: run-ocsp-server
        vars:
          OCSP_ALGORITHM: "ecdsa"
          SERVER_TYPE: valid-delegate
      - func: ocsp-bootstrap-mongo-orchestration
        vars:
          ORCHESTRATION_FILE: "ecdsa-basic-tls-ocsp-disableStapling.json"
      - func: run-ocsp-test
        vars:
          OCSP_ALGORITHM: "ecdsa"
          OCSP_TLS_SHOULD_SUCCEED: "true"

  - name: test-ocsp-ecdsa-delegate-invalid-cert-server-does-not-staple
    tags: ["ocsp", "ocsp-ecdsa"]
    commands:
      - func: run-ocsp-server
        vars:
          OCSP_ALGORITHM: "ecdsa"
          SERVER_TYPE: revoked-delegate
      - func: ocsp-bootstrap-mongo-orchestration
        vars:
          ORCHESTRATION_FILE: "ecdsa-basic-tls-ocsp-disableStapling.json"
      - func: run-ocsp-test
        vars:
          OCSP_ALGORITHM: "ecdsa"
          OCSP_TLS_SHOULD_SUCCEED: "false"

  - name: test-ocsp-ecdsa-delegate-malicious-invalid-cert-mustStaple-server-does-not-staple
    tags: ["ocsp", "ocsp-ecdsa"]
    commands:
      - func: run-ocsp-server
        vars:
          OCSP_ALGORITHM: "ecdsa"
          SERVER_TYPE: revoked-delegate
      - func: ocsp-bootstrap-mongo-orchestration
        vars:
          ORCHESTRATION_FILE: "ecdsa-basic-tls-ocsp-mustStaple-disableStapling.json"
      - func: run-ocsp-test
        vars:
          OCSP_ALGORITHM: "ecdsa"
          OCSP_TLS_SHOULD_SUCCEED: "false"

  - name: test-atlas-data-lake
    commands:
      - func: bootstrap-mongohoused
      - func: run-atlas-data-lake-test

  - name: test-docker-runner
    commands:
      - func: bootstrap-mongo-orchestration
      - func: run-docker-test

  - name: test-goroutine-leaks-replicaset
    tags: ["goleak"]
    commands:
      - func: bootstrap-mongo-orchestration
        vars:
          TOPOLOGY: "replica_set"
          AUTH: "noauth"
          SSL: "nossl"
      - func: run-goleak-test

  - name: test-goroutine-leaks-sharded
    tags: ["goleak"]
    commands:
      - func: bootstrap-mongo-orchestration
        vars:
          TOPOLOGY: "sharded_cluster"
          AUTH: "noauth"
          SSL: "nossl"
      - func: run-goleak-test

  - name: test-load-balancer-noauth-nossl
    tags: ["load-balancer"]
    commands:
      - func: bootstrap-mongo-orchestration
        vars:
          TOPOLOGY: "sharded_cluster"
          AUTH: "noauth"
          SSL: "nossl"
          LOAD_BALANCER: "true"
      - func: run-load-balancer
      - func: run-load-balancer-tests
        vars:
          AUTH: "noauth"
          SSL: "nossl"

  - name: test-load-balancer-auth-ssl
    tags: ["load-balancer"]
    commands:
      - func: bootstrap-mongo-orchestration
        vars:
          TOPOLOGY: "sharded_cluster"
          AUTH: "auth"
          SSL: "ssl"
          LOAD_BALANCER: "true"
      - func: run-load-balancer
      - func: run-load-balancer-tests
        vars:
          AUTH: "auth"
          SSL: "ssl"

  - name: test-race
    tags: ["race"]
    commands:
      - func: bootstrap-mongo-orchestration
        vars:
          TOPOLOGY: "replica_set"
          AUTH: "noauth"
          SSL: "nossl"
      - func: start-cse-servers
      - func: run-tests
        vars:
          TOPOLOGY: "replica_set"
          AUTH: "noauth"
          SSL: "nossl"
          RACE: "-race"

  - name: test-replicaset-noauth-nossl
    tags: ["test", "replicaset"]
    commands:
      - func: bootstrap-mongo-orchestration
        vars:
          TOPOLOGY: "replica_set"
          AUTH: "noauth"
          SSL: "nossl"
      - func: start-cse-servers
      - func: run-tests
        vars:
          TOPOLOGY: "replica_set"
          AUTH: "noauth"
          SSL: "nossl"

  - name: test-replicaset-auth-ssl
    tags: ["test", "replicaset", "authssl"]
    commands:
      - func: bootstrap-mongo-orchestration
        vars:
          TOPOLOGY: "replica_set"
          AUTH: "auth"
          SSL: "ssl"
      - func: start-cse-servers
      - func: run-tests
        vars:
          TOPOLOGY: "replica_set"
          AUTH: "auth"
          SSL: "ssl"

  - name: test-replicaset-auth-ssl-mongocryptd
    tags: ["test", "replicaset", "authssl", "mongocryptd"]
    commands:
      - func: bootstrap-mongo-orchestration
        vars:
          TOPOLOGY: "replica_set"
          AUTH: "auth"
          SSL: "ssl"
      - func: start-cse-servers
      - func: run-tests
        vars:
          TOPOLOGY: "replica_set"
          AUTH: "auth"
          SSL: "ssl"
          # Don't use the crypt_shared library, which should cause all of the tests to fall
          # back to using mongocryptd instead of crypt_shared.
          SKIP_CRYPT_SHARED_LIB: "true"

  - name: test-replicaset-auth-nossl
    tags: ["test", "replicaset", "authssl"]
    commands:
      - func: bootstrap-mongo-orchestration
        vars:
          TOPOLOGY: "replica_set"
          AUTH: "auth"
          SSL: "nossl"
      - func: start-cse-servers
      - func: run-tests
        vars:
          TOPOLOGY: "replica_set"
          AUTH: "auth"
          SSL: "nossl"

  - name: test-sharded-noauth-nossl
    tags: ["test", "sharded"]
    commands:
      - func: bootstrap-mongo-orchestration
        vars:
          TOPOLOGY: "sharded_cluster"
          AUTH: "noauth"
          SSL: "nossl"
      - func: start-cse-servers
      - func: run-tests
        vars:
          TOPOLOGY: "sharded_cluster"
          AUTH: "noauth"
          SSL: "nossl"

  - name: test-sharded-noauth-nossl-snappy-compression
    tags: ["test", "sharded", "compression", "snappy"]
    commands:
      - func: bootstrap-mongo-orchestration
        vars:
          TOPOLOGY: "sharded_cluster"
          AUTH: "noauth"
          SSL: "nossl"
      - func: start-cse-servers
      - func: run-tests
        vars:
          TOPOLOGY: "sharded_cluster"
          AUTH: "noauth"
          SSL: "nossl"
          MONGO_GO_DRIVER_COMPRESSOR: "snappy"

  - name: test-sharded-noauth-nossl-zlib-compression
    tags: ["test", "sharded", "compression", "zlib"]
    commands:
      - func: bootstrap-mongo-orchestration
        vars:
          TOPOLOGY: "sharded_cluster"
          AUTH: "noauth"
          SSL: "nossl"
      - func: start-cse-servers
      - func: run-tests
        vars:
          TOPOLOGY: "sharded_cluster"
          AUTH: "noauth"
          SSL: "nossl"
          MONGO_GO_DRIVER_COMPRESSOR: "zlib"

  - name: test-sharded-noauth-nossl-zstd-compression
    tags: ["test", "sharded", "compression", "zstd"]
    commands:
      - func: bootstrap-mongo-orchestration
        vars:
          TOPOLOGY: "sharded_cluster"
          AUTH: "noauth"
          SSL: "nossl"
      - func: start-cse-servers
      - func: run-tests
        vars:
          TOPOLOGY: "sharded_cluster"
          AUTH: "noauth"
          SSL: "nossl"
          MONGO_GO_DRIVER_COMPRESSOR: "zstd"

  - name: test-sharded-auth-ssl
    tags: ["test", "sharded", "authssl"]
    commands:
      - func: bootstrap-mongo-orchestration
        vars:
          TOPOLOGY: "sharded_cluster"
          AUTH: "auth"
          SSL: "ssl"
      - func: start-cse-servers
      - func: run-tests
        vars:
          TOPOLOGY: "sharded_cluster"
          AUTH: "auth"
          SSL: "ssl"

  - name: test-sharded-auth-ssl-snappy-compression
    tags: ["test", "sharded", "authssl", "compression", "snappy"]
    commands:
      - func: bootstrap-mongo-orchestration
        vars:
          TOPOLOGY: "sharded_cluster"
          AUTH: "auth"
          SSL: "ssl"
      - func: start-cse-servers
      - func: run-tests
        vars:
          TOPOLOGY: "sharded_cluster"
          AUTH: "auth"
          SSL: "ssl"
          MONGO_GO_DRIVER_COMPRESSOR: "snappy"

  - name: test-sharded-auth-ssl-zlib-compression
    tags: ["test", "sharded", "authssl", "compression", "zlib"]
    commands:
      - func: bootstrap-mongo-orchestration
        vars:
          TOPOLOGY: "sharded_cluster"
          AUTH: "auth"
          SSL: "ssl"
      - func: start-cse-servers
      - func: run-tests
        vars:
          TOPOLOGY: "sharded_cluster"
          AUTH: "auth"
          SSL: "ssl"
          MONGO_GO_DRIVER_COMPRESSOR: "zlib"

  - name: test-sharded-auth-ssl-zstd-compression
    tags: ["test", "sharded", "authssl", "compression", "zstd"]
    commands:
      - func: bootstrap-mongo-orchestration
        vars:
          TOPOLOGY: "sharded_cluster"
          AUTH: "auth"
          SSL: "ssl"
      - func: start-cse-servers
      - func: run-tests
        vars:
          TOPOLOGY: "sharded_cluster"
          AUTH: "auth"
          SSL: "ssl"
          MONGO_GO_DRIVER_COMPRESSOR: "zstd"

  - name: test-sharded-auth-nossl
    tags: ["test", "sharded", "authssl"]
    commands:
      - func: bootstrap-mongo-orchestration
        vars:
          TOPOLOGY: "sharded_cluster"
          AUTH: "auth"
          SSL: "nossl"
      - func: start-cse-servers
      - func: run-tests
        vars:
          TOPOLOGY: "sharded_cluster"
          AUTH: "auth"
          SSL: "nossl"

  - name: test-enterprise-auth-plain
    tags: ["test", "enterprise-auth"]
    commands:
      - func: run-enterprise-auth-tests

  - name: test-enterprise-auth-gssapi
    tags: ["test", "enterprise-auth"]
    commands:
      - func: run-enterprise-gssapi-auth-tests
        vars:
          MONGO_GO_DRIVER_COMPRESSOR: "snappy"

  # Build the compilecheck submodule with all supported versions of Go >= 
  # the minimum supported version.
  - name: go-build
    tags: ["compile-check"]
    commands:
      - command: subprocess.exec
        params:
          binary: bash
          args: [*task-runner, build-compile-check-all]

  # Build with the same Go version that we're using for tests.
  - name: build
    tags: ["compile-check"]
    commands:
      - command: subprocess.exec
        params:
          binary: bash
          # Set the GO_VERSION to empty string to use the Go installation in the
          # PATH.
          env:
            GO_VERSION: ""
          args: [*task-runner, build]

  - name: "atlas-test"
    commands:
      - func: "run-atlas-test"

  - name: "aws-auth-test"
    commands:
      - func: bootstrap-mongo-orchestration
        vars:
          AUTH: "auth"
          ORCHESTRATION_FILE: "auth-aws.json"
          TOPOLOGY: "server"
      - func: add-aws-auth-variables-to-file
      - func: run-aws-auth-test-with-regular-aws-credentials
      - func: run-aws-auth-test-with-assume-role-credentials
      - func: run-aws-auth-test-with-aws-credentials-as-environment-variables
      - func: run-aws-auth-test-with-aws-credentials-and-session-token-as-environment-variables
      - func: run-aws-auth-test-with-aws-EC2-credentials
      - func: run-aws-ECS-auth-test
      - func: run-aws-auth-test-with-aws-web-identity-credentials

  - name: "test-standalone-versioned-api"
    tags: ["versioned-api"]
    commands:
      - func: bootstrap-mongo-orchestration
        vars:
          TOPOLOGY: "server"
          AUTH: "auth"
          SSL: "nossl"
          REQUIRE_API_VERSION: true
      - func: start-cse-servers
      - func: run-versioned-api-test
        vars:
          TOPOLOGY: "server"
          AUTH: "auth"
          SSL: "nossl"
          REQUIRE_API_VERSION: true

  - name: "test-sharded-versioned-api"
    tags: ["versioned-api"]
    commands:
      - func: bootstrap-mongo-orchestration
        vars:
          TOPOLOGY: "sharded_cluster"
          AUTH: "auth"
          SSL: "nossl"
          REQUIRE_API_VERSION: true
      - func: start-cse-servers
      - func: run-versioned-api-test
        vars:
          TOPOLOGY: "sharded_cluster"
          AUTH: "auth"
          SSL: "nossl"
          REQUIRE_API_VERSION: true

  - name: "test-standalone-versioned-api-test-commands"
    tags: ["versioned-api"]
    commands:
      - func: bootstrap-mongo-orchestration
        vars:
          TOPOLOGY: "server"
          AUTH: "noauth"
          SSL: "nossl"
          ORCHESTRATION_FILE: "versioned-api-testing.json"
      - func: start-cse-servers
      - func: run-versioned-api-test
        vars:
          TOPOLOGY: "server"
          AUTH: "noauth"
          SSL: "nossl"

  - name: "test-kms-tls-invalid-cert"
    tags: ["kms-test"]
    commands:
      - func: bootstrap-mongo-orchestration
        vars:
          TOPOLOGY: "server"
          AUTH: "noauth"
          SSL: "nossl"
      - func: start-cse-servers
      - func: run-kms-tls-test
        vars:
          KMS_TLS_TESTCASE: "INVALID_CERT"
          TOPOLOGY: "server"
          AUTH: "noauth"
          SSL: "nossl"

  - name: "test-kms-tls-invalid-hostname"
    tags: ["kms-test"]
    commands:
      - func: bootstrap-mongo-orchestration
        vars:
          TOPOLOGY: "server"
          AUTH: "noauth"
          SSL: "nossl"
      - func: start-cse-servers
      - func: run-kms-tls-test
        vars:
          KMS_TLS_TESTCASE: "INVALID_HOSTNAME"
          TOPOLOGY: "server"
          AUTH: "noauth"
          SSL: "nossl"

  - name: "test-kms-kmip"
    tags: ["kms-kmip"]
    commands:
      - func: bootstrap-mongo-orchestration
        vars:
          TOPOLOGY: "server"
          AUTH: "noauth"
          SSL: "nossl"
      - func: start-cse-servers
      - func: run-kmip-tests
        vars:
          TOPOLOGY: "server"
          AUTH: "noauth"
          SSL: "nossl"

<<<<<<< HEAD
=======
  - name: "test-retry-kms-requests"
    tags: ["kms-test"]
    commands:
      - func: bootstrap-mongo-orchestration
        vars:
          TOPOLOGY: "server"
          AUTH: "noauth"
          SSL: "nossl"
      - func: start-cse-servers
      - func: run-retry-kms-requests

  - name: "test-serverless"
    tags: ["serverless"]
    commands:
      - func: start-cse-servers
      - func: "run-serverless-tests"
        vars:
          MONGO_GO_DRIVER_COMPRESSOR: "snappy"

>>>>>>> 00cbd292
  - name: "testgcpkms-task"
    commands:
    - command: subprocess.exec
      type: test
      params:
        binary: bash
        args: [*task-runner, test-gcpkms]

  - name: "testgcpkms-fail-task"
    # testgcpkms-fail-task runs in a non-GCE environment.
    # It is expected to fail to obtain GCE credentials.
    commands:
    - command: subprocess.exec
      type: test
      params:
        binary: bash
        env:
          EXPECT_ERROR: "1"
        args: [*task-runner, test-gcpkms]

  - name: "testawskms-task"
    commands:
<<<<<<< HEAD
    - func: assume-test-secrets-ec2-role
    - command: shell.exec
      type: test
      params:
        shell: "bash"
        add_expansions_to_env: true
        working_dir: src/go.mongodb.org/mongo-driver
        script: |
          ${PREPARE_SHELL}
          bash etc/run-awskms-test.sh
=======
    - command: subprocess.exec
      type: test
      params:
        binary: "bash"
        args: [*task-runner, test-awskms]
>>>>>>> 00cbd292

  - name: "testawskms-fail-task"
    # testawskms-fail-task runs without environment variables.
    # It is expected to fail to obtain credentials.
    commands:
<<<<<<< HEAD
    - func: assume-test-secrets-ec2-role
    - command: shell.exec
      type: test
      params:
        shell: "bash"
        add_expansions_to_env: true
        working_dir: src/go.mongodb.org/mongo-driver
        script: |
          ${PREPARE_SHELL}
          export EXPECT_ERROR='status=400'
          bash etc/run-awskms-test.sh

  - name: "testazurekms-task"
    commands:
    - command: shell.exec
      type: test
      params:
        shell: "bash"
        add_expansions_to_env: true
        working_dir: src/go.mongodb.org/mongo-driver
        script: |
          ${PREPARE_SHELL}
          echo "Building build-kms-test ... begin"
          BUILD_TAGS="-tags=cse" \
          PKG_CONFIG_PATH=$PKG_CONFIG_PATH \
            make build-kms-test
          echo "Building build-kms-test ... end"

          echo "Copying files ... begin"
          source $DRIVERS_TOOLS/.evergreen/csfle/azurekms/secrets-export.sh
          tar czf testazurekms.tgz ./testkms ./install/libmongocrypt/lib64/libmongocrypt.*
          AZUREKMS_SRC=testazurekms.tgz AZUREKMS_DST=/tmp $DRIVERS_TOOLS/.evergreen/csfle/azurekms/copy-file.sh
          echo "Copying files ... end"
          echo "Untarring file ... begin"
          AZUREKMS_CMD="tar xf /tmp/testazurekms.tgz" $DRIVERS_TOOLS/.evergreen/csfle/azurekms/run-command.sh
          echo "Untarring file ... end"

    - command: shell.exec
=======
    - command: subprocess.exec
      type: test
      params:
        binary: "bash"
        env: 
          EXPECT_ERROR: 'status=400'
        args: [*task-runner, test-awskms]

  - name: "testazurekms-task"
    commands:
    - command: subprocess.exec
>>>>>>> 00cbd292
      type: test
      params:
        binary: bash
        args: [*task-runner, test-azurekms]

  - name: "testazurekms-fail-task"
    # testazurekms-fail-task runs without environment variables.
    # It is expected to fail to obtain credentials.
    commands:
<<<<<<< HEAD
    - func: assume-test-secrets-ec2-role
    - command: shell.exec
      type: test
      params:
        shell: "bash"
        add_expansions_to_env: true
        working_dir: src/go.mongodb.org/mongo-driver
        script: |
          ${PREPARE_SHELL}
          echo "Building build-kms-test ... begin"
          BUILD_TAGS="-tags=cse" \
          PKG_CONFIG_PATH=$PKG_CONFIG_PATH \
            make build-kms-test
          echo "Building build-kms-test ... end"

          . ${DRIVERS_TOOLS}/.evergreen/csfle/azurekms/setup-secrets.sh
          
          LD_LIBRARY_PATH=./install/libmongocrypt/lib64 \
          MONGODB_URI='mongodb://localhost:27017' \
          EXPECT_ERROR='unable to retrieve azure credentials' \
          PROVIDER='azure' AZUREKMS_KEY_NAME=$AZUREKMS_KEYNAME AZUREKMS_KEY_VAULT_ENDPOINT=$AZUREKMS_KEYVAULTENDPOINT \
            ./testkms
=======
    - command: subprocess.exec
      type: test
      params:
        binary: bash
        env:
          EXPECT_ERROR: "1"
        args: [*task-runner, test-azurekms]
>>>>>>> 00cbd292

  - name: "test-fuzz"
    commands:
      - func: bootstrap-mongo-orchestration
      - func: run-fuzz-tests

  - name: "test-aws-lambda-deployed"
    commands:
<<<<<<< HEAD
      - command: shell.exec
=======
      - command: ec2.assume_role
        params:
          role_arn: ${LAMBDA_AWS_ROLE_ARN}
          duration_seconds: 3600
      - command: subprocess.exec
>>>>>>> 00cbd292
        type: test
        params:
          binary: bash
          env:
            TEST_LAMBDA_DIRECTORY: ${PROJECT_DIRECTORY}/internal/cmd/faas/awslambda
            LAMBDA_STACK_NAME: dbx-go-lambda
            AWS_REGION: us-east-1
          include_expansions_in_env: ["AWS_ACCESS_KEY_ID", "AWS_SECRET_ACCESS_KEY", "AWS_SESSION_TOKEN"]
          args: [*task-runner, evg-test-deployed-lambda-aws]

  - name: "oidc-auth-test"
    commands:
      - func: "run-oidc-auth-test-with-test-credentials"

  - name: "oidc-auth-test-azure"
    commands:
    - command: subprocess.exec
      type: test
      params:
        binary: bash
        env:
          OIDC_ENV: azure
        args: [*task-runner, test-oidc-remote]

  - name: "oidc-auth-test-gcp"
    commands:
    - command: subprocess.exec
      type: test
      params:
        binary: bash
        env:
          OIDC_ENV: gcp
        args: [*task-runner, test-oidc-remote]

  - name: "oidc-auth-test-k8s"
    commands:
    - func: assume-test-secrets-ec2-role
    - func: "run oidc k8s test"
      vars:
        VARIANT: eks
    - func: "run oidc k8s test"
      vars:
        VARIANT: gke
    - func: "run oidc k8s test"
      vars:
        VARIANT: aks

  - name: "test-search-index"
    commands:
      - func: "bootstrap-mongo-orchestration"
        vars:
          VERSION: "latest"
          TOPOLOGY: "replica_set"
      - func: "run-search-index-tests"

axes:
  - id: version
    display_name: MongoDB Version
    values:
      - id: "8.0"
        display_name: "8.0"
        variables:
          VERSION: "8.0"
      - id: "7.0"
        display_name: "7.0"
        variables:
          VERSION: "7.0"
      - id: "6.0"
        display_name: "6.0"
        variables:
          VERSION: "6.0"
      - id: "5.0"
        display_name: "5.0"
        variables:
          VERSION: "5.0"
      - id: "4.4"
        display_name: "4.4"
        variables:
          VERSION: "4.4"
      - id: "4.2"
        display_name: "4.2"
        variables:
          VERSION: "4.2"
      - id: "4.0"
        display_name: "4.0"
        variables:
          VERSION: "4.0"
      - id: "rapid"
        display_name: "rapid"
        variables:
          VERSION: "rapid"
      - id: "latest"
        display_name: "latest"
        variables:
          VERSION: "latest"

  # OSes that require >= 3.2 for SSL
  - id: os-ssl-32
    display_name: OS
    values:
      - id: "windows-64"
        display_name: "Windows 64-bit"
        run_on:
          - windows-vsCurrent-small
        variables:
          GCC_PATH: "/cygdrive/c/ProgramData/chocolatey/lib/mingw/tools/install/mingw64/bin"
          GO_DIST: "C:\\golang\\go1.23"
          VENV_BIN_DIR: "Scripts"
          DEFAULT_TASK: evg-test
          # CSOT tests are unreliable on our slow Windows hosts.
          SKIP_CSOT_TESTS: true
      - id: "rhel87-64"
        display_name: "RHEL 8.7"
        run_on: rhel8.7-large
        variables:
          GO_DIST: "/opt/golang/go1.23"
          DEFAULT_TASK: evg-test
      - id: "macos"
        display_name: "MacOS 14.0"
        run_on: macos-14
        batchtime: 1440 # Run at most once per 24 hours.
        variables:
          GO_DIST: "/opt/golang/go1.23"
          DEFAULT_TASK: evg-test-load-balancers
          # CSOT tests are unreliable on our slow macOS hosts.
          SKIP_CSOT_TESTS: true

  # OSes that require >= 4.0 for SSL
  - id: os-ssl-40
    display_name: OS
    values:
      - id: "windows-64"
        display_name: "Windows 64-bit"
        run_on:
          - windows-vsCurrent-small
        variables:
          GCC_PATH: "/cygdrive/c/ProgramData/chocolatey/lib/mingw/tools/install/mingw64/bin"
          GO_DIST: "C:\\golang\\go1.23"
          VENV_BIN_DIR: "Scripts"
          DEFAULT_TASK: evg-test
          # CSOT tests are unreliable on our slow Windows hosts.
          SKIP_CSOT_TESTS: true
      - id: "rhel87-64"
        display_name: "RHEL 8.7"
        run_on: rhel8.7-large
        variables:
          GO_DIST: "/opt/golang/go1.23"
          DEFAULT_TASK: evg-test
      - id: "macos"
        display_name: "MacOS 14.0"
        run_on: macos-14
        batchtime: 1440 # Run at most once per 24 hours.
        variables:
          GO_DIST: "/opt/golang/go1.23"
          DEFAULT_TASK: evg-test-load-balancers
          # CSOT tests are unreliable on our slow macOS hosts.
          SKIP_CSOT_TESTS: true

  - id: ocsp-rhel-87
    display_name: OS
    values:
      - id: "rhel87"
        display_name: "RHEL 8.7"
        run_on: rhel8.7-large
        variables:
          GO_DIST: "/opt/golang/go1.23"
          DEFAULT_TASK: evg-test

  - id: os-aws-auth
    display_name: OS
    values:
      - id: "windows-64-vsCurrent-latest-small"
        display_name: "Windows 64-bit"
        run_on:
          - windows-vsCurrent-small
        variables:
          GCC_PATH: "/cygdrive/c/ProgramData/chocolatey/lib/mingw/tools/install/mingw64/bin"
          GO_DIST: "C:\\golang\\go1.23"
          SKIP_ECS_AUTH_TEST: true
          DEFAULT_TASK: evg-test
          # CSOT tests are unreliable on our slow Windows hosts.
          SKIP_CSOT_TESTS: true
      - id: "ubuntu2004-64"
        display_name: "Ubuntu 20.04"
        run_on: ubuntu2004-test
        variables:
          GO_DIST: "/opt/golang/go1.23"
          DEFAULT_TASK: evg-test
      - id: "macos"
        display_name: "MacOS 14.0"
        run_on: macos-14
        batchtime: 1440 # Run at most once per 24 hours.
        variables:
          GO_DIST: "/opt/golang/go1.23"
          SKIP_ECS_AUTH_TEST: true
          SKIP_EC2_AUTH_TEST: true
          SKIP_WEB_IDENTITY_AUTH_TEST: true
          DEFAULT_TASK: evg-test-load-balancers
          # CSOT tests are unreliable on our slow macOS hosts.
          SKIP_CSOT_TESTS: true

  - id: os-faas-80
    display_name: OS
    values:
      - id: "rhel87-large"
        display_name: "RHEL 8.7"
        run_on: rhel8.7-large
        variables:
          GO_DIST: "/opt/golang/go1.23"

<<<<<<< HEAD
task_groups:
=======
  - id: os-serverless
    display_name: OS
    values:
      - id: "rhel87"
        display_name: "RHEL 8.7"
        run_on: rhel8.7-small
        variables:
          GO_DIST: "/opt/golang/go1.23"

task_groups:
  - name: serverless_task_group
    setup_group_can_fail_task: true
    setup_group_timeout_secs: 1800 # 30 minutes
    setup_group:
      - func: setup-system
      - command: subprocess.exec
        params:
          binary: "bash"
          args: 
            - ${DRIVERS_TOOLS}/.evergreen/serverless/setup.sh
      - command: expansions.update
        params:
          file: serverless-expansion.yml
    teardown_group:
      - command: subprocess.exec
        params:
          binary: "bash"
          args:
            - ${DRIVERS_TOOLS}/.evergreen/serverless/teardown.sh
      - func: teardown
      - func: handle-test-artifacts
      
    tasks:
      - ".serverless"

>>>>>>> 00cbd292
  - name: testgcpkms_task_group
    setup_group_can_fail_task: true
    setup_group_timeout_secs: 1800 # 30 minutes
    setup_group:
<<<<<<< HEAD
      - func: fetch-source
      - func: prepare-resources
      - func: fix-absolute-paths
      - func: make-files-executable
      - func: assume-test-secrets-ec2-role
      - command: shell.exec
        params:
          shell: "bash"
          add_expansions_to_env: true
          script: |
            ${PREPARE_SHELL}
            $DRIVERS_TOOLS/.evergreen/csfle/gcpkms/setup.sh
=======
      - func: setup-system
      - command: subprocess.exec
        params:
          binary: "bash"
          args: 
            - ${DRIVERS_TOOLS}/.evergreen/csfle/gcpkms/setup.sh
>>>>>>> 00cbd292
    teardown_group:
      - command: subprocess.exec
        params:
          binary: "bash"
          args: 
            - ${DRIVERS_TOOLS}/.evergreen/csfle/gcpkms/teardown.sh
      - func: teardown
      - func: handle-test-artifacts
    tasks:
      - testgcpkms-task

  - name: testazurekms_task_group
    setup_group_can_fail_task: true
    teardown_task_can_fail_task: true
    setup_group_timeout_secs: 1800 # 30 minutes
    setup_group:
<<<<<<< HEAD
      - func: fetch-source
      - func: prepare-resources
      - func: fix-absolute-paths
      - func: make-files-executable
      - func: assume-test-secrets-ec2-role
      - command: shell.exec
        params:
          shell: "bash"
          add_expansions_to_env: true
          script: |
            ${PREPARE_SHELL}
            export AZUREKMS_VMNAME_PREFIX="GODRIVER"
            export AZUREKMS_DRIVERS_TOOLS=$DRIVERS_TOOLS
            # Get azurekms credentials from the vault.
            . ${DRIVERS_TOOLS}/.evergreen/csfle/azurekms/setup-secrets.sh
            ${DRIVERS_TOOLS}/.evergreen/csfle/azurekms/create-and-setup-vm.sh
=======
      - func: setup-system
      - command: subprocess.exec
        params:
          binary: bash
          env: 
            AZUREKMS_VMNAME_PREFIX: GODRIVER
          args:
            - ${DRIVERS_TOOLS}/.evergreen/csfle/azurekms/setup.sh
>>>>>>> 00cbd292
    teardown_group:
      - command: subprocess.exec
        params:
          binary: "bash"
          args: 
           - ${DRIVERS_TOOLS}/.evergreen/csfle/azurekms/teardown.sh
      - func: teardown
      - func: handle-test-artifacts
    tasks:
      - testazurekms-task

  - name: testoidc_task_group
    setup_group_can_fail_task: true
    setup_group_timeout_secs: 1800
    # TODO(DRIVERS-3141): Uncomment the following line once the teardown bug is
    # fixed. See DRIVERS-3141 for more context.
    #
    # teardown_task_can_fail_task: true
    teardown_group_timeout_secs: 180 # 3 minutes (max allowed time)
    setup_group:
      - func: setup-system
      - func: assume-test-secrets-ec2-role
      - command: subprocess.exec
        params:
          binary: bash
          include_expansions_in_env: ["AWS_ACCESS_KEY_ID", "AWS_SECRET_ACCESS_KEY", "AWS_SESSION_TOKEN"]
          env:
            MONGODB_VERSION: "8.0"
          args:
            - ${DRIVERS_TOOLS}/.evergreen/auth_oidc/setup.sh
    teardown_task:
      - command: subprocess.exec
        params:
          binary: bash
          args:
            - ${DRIVERS_TOOLS}/.evergreen/auth_oidc/teardown.sh
      - func: teardown
      - func: handle-test-artifacts
    tasks:
      - oidc-auth-test

  - name: testazureoidc_task_group
    setup_group_can_fail_task: true
    setup_group_timeout_secs: 1800
    teardown_task_can_fail_task: true
    teardown_group_timeout_secs: 180 # 3 minutes (max allowed time)
    setup_group:
<<<<<<< HEAD
      - func: fetch-source
      - func: prepare-resources
      - func: fix-absolute-paths
      - func: make-files-executable
      - func: assume-test-secrets-ec2-role
=======
      - func: setup-system
>>>>>>> 00cbd292
      - command: subprocess.exec
        params:
          binary: bash
          add_expansions_to_env: true
          env:
            AZUREOIDC_VMNAME_PREFIX: "GO_DRIVER"
          args:
            - ${DRIVERS_TOOLS}/.evergreen/auth_oidc/azure/setup.sh
    teardown_task:
      - command: subprocess.exec
        params:
          binary: bash
          args:
            - ${DRIVERS_TOOLS}/.evergreen/auth_oidc/azure/teardown.sh
      - func: teardown
      - func: handle-test-artifacts
    tasks:
      - oidc-auth-test-azure

  - name: testgcpoidc_task_group
    setup_group_can_fail_task: true
    setup_group_timeout_secs: 1800
    teardown_task_can_fail_task: true
    teardown_group_timeout_secs: 180 # 3 minutes (max allowed time)
    setup_group:
<<<<<<< HEAD
      - func: fetch-source
      - func: prepare-resources
      - func: fix-absolute-paths
      - func: make-files-executable
      - func: assume-test-secrets-ec2-role
=======
      - func: setup-system
>>>>>>> 00cbd292
      - command: subprocess.exec
        params:
          binary: bash
          add_expansions_to_env: true
          env:
            AZUREOIDC_VMNAME_PREFIX: "GO_DRIVER"
          args:
            - ${DRIVERS_TOOLS}/.evergreen/auth_oidc/gcp/setup.sh
    teardown_task:
      - command: subprocess.exec
        params:
          binary: bash
          args:
            - ${DRIVERS_TOOLS}/.evergreen/auth_oidc/gcp/teardown.sh
      - func: teardown
      - func: handle-test-artifacts
    tasks:
      - oidc-auth-test-gcp

  - name: testk8soidc_task_group
    setup_group_can_fail_task: true
    setup_group_timeout_secs: 1800
    teardown_task_can_fail_task: true
    teardown_group_timeout_secs: 180 # 3 minutes (max allowed time)
    setup_group:
      - func: setup-system
      - command: subprocess.exec
        params:
          binary: bash
          include_expansions_in_env: ["AWS_ACCESS_KEY_ID", "AWS_SECRET_ACCESS_KEY", "AWS_SESSION_TOKEN"]
          args:
            - ${DRIVERS_TOOLS}/.evergreen/auth_oidc/k8s/setup.sh
    teardown_group:
      - command: subprocess.exec
        params:
          binary: bash
          args:
            - ${DRIVERS_TOOLS}/.evergreen/auth_oidc/k8s/teardown.sh
      - func: teardown
      - func: handle-test-artifacts
    tasks:
      - oidc-auth-test-k8s

  - name: test-aws-lambda-task-group
    setup_group:
<<<<<<< HEAD
      - func: fetch-source
      - func: prepare-resources
      - func: assume-test-secrets-ec2-role
=======
      - func: setup-system
>>>>>>> 00cbd292
      - command: subprocess.exec
        params:
          working_dir: src/go.mongodb.org/mongo-driver
          binary: bash
          add_expansions_to_env: true
          env:
            LAMBDA_STACK_NAME: dbx-go-lambda
          args:
            - ${DRIVERS_TOOLS}/.evergreen/atlas/setup.sh
    teardown_group:
      - command: subprocess.exec
        params:
          working_dir: src/go.mongodb.org/mongo-driver
          binary: bash
          env:
            LAMBDA_STACK_NAME: dbx-go-lambda
            AWS_REGION: us-east-1
          args:
            - ${DRIVERS_TOOLS}/.evergreen/atlas/teardown.sh
      - func: teardown
      - func: handle-test-artifacts
    setup_group_can_fail_task: true
    setup_group_timeout_secs: 1800
    tasks:
      - test-aws-lambda-deployed

  - name: test-search-index-task-group
    setup_group:
      - func: setup-system
      - command: subprocess.exec
        params:
          working_dir: src/go.mongodb.org/mongo-driver
          binary: bash
          env:
            MONGODB_VERSION: "7.0"
            LAMBDA_STACK_NAME: dbx-go-lambda
          args:
            - ${DRIVERS_TOOLS}/.evergreen/atlas/setup.sh
      - command: expansions.update
        params:
          file: src/go.mongodb.org/mongo-driver/atlas-expansion.yml
    teardown_group:
      - command: subprocess.exec
        params:
          working_dir: src/go.mongodb.org/mongo-driver
          binary: bash
          args:
            - ${DRIVERS_TOOLS}/.evergreen/atlas/teardown.sh
      - func: teardown
      - func: handle-test-artifacts
    setup_group_can_fail_task: true
    setup_group_timeout_secs: 1800
    tasks:
      - test-search-index

buildvariants:
  - name: static-analysis
    tags: ["pullrequest"]
    display_name: "Static Analysis"
    run_on:
      - rhel8.7-small
    expansions:
      # Keep this in sync with go version used in etc/golangci-lint.sh
      GO_DIST: "/opt/golang/go1.23"
    tasks:
      - name: ".static-analysis"

  - name: pull-request-helpers
    tags: ["pullrequest"]
    display_name: "Pull Request Helpers"
    run_on:
      - rhel8.7-small
    expansions:
      GO_DIST: "/opt/golang/go1.23"
    tasks:
      - name: "pull-request-helpers"

  - name: perf
    tags: ["pullrequest"]
    display_name: "Performance"
    run_on: rhel90-dbx-perf-large
    expansions:
      GO_DIST: "/opt/golang/go1.23"
    tasks:
      - name: ".performance"

  - name: build-check
    tags: ["pullrequest"]
    display_name: "Compile Only Checks"
    run_on:
      - ubuntu2204-small
    expansions:
      GO_DIST: "/opt/golang/go1.23"
    tasks:
      - name: ".compile-check"

  - name: backport-pr
    display_name: "Backport PR"
    run_on:
      - rhel8.7-small
    expansions:
      GO_DIST: "/opt/golang/go1.23"
    tasks: 
      - name: "backport-pr"

  - name: atlas-test
    tags: ["pullrequest"]
    display_name: "Atlas test"
    run_on:
      - rhel8.7-large
    expansions:
      GO_DIST: "/opt/golang/go1.23"
    tasks:
      - name: "atlas-test"

  - name: atlas-data-lake-test
    tags: ["pullrequest"]
    display_name: "Atlas Data Lake Test"
    run_on:
      - ubuntu2004-large
    expansions:
      GO_DIST: "/opt/golang/go1.23"
    tasks:
      - name: "test-atlas-data-lake"

  - name: docker-runner-test
    tags: ["pullrequest"]
    display_name: "Docker Runner Test"
    run_on:
      - ubuntu2204-large
    expansions:
      GO_DIST: "/opt/golang/go1.23"
    tasks:
      - name: "test-docker-runner"

  - name: goroutine-leaks-test
    tags: ["pullrequest"]
    display_name: "Goroutine Leaks Test"
    run_on:
      - ubuntu2204-large
    expansions:
      GO_DIST: "/opt/golang/go1.23"
    tasks:
      - name: ".goleak"

  - matrix_name: "tests-rhel-40-with-snappy-support"
    tags: ["pullrequest"]
    matrix_spec: { version: ["4.0"], os-ssl-40: ["rhel87-64"] }
    display_name: "${version} ${os-ssl-40}"
    tasks:
      - name: ".test !.enterprise-auth !.zlib !.zstd"

  - matrix_name: "tests-windows-40-with-snappy-support"
    matrix_spec: { version: ["4.0"], os-ssl-40: ["windows-64"] }
    display_name: "${version} ${os-ssl-40}"
    tasks:
      - name: ".test !.enterprise-auth !.zlib !.zstd"

  - matrix_name: "tests-rhel-44-plus-zlib-zstd-support"
    tags: ["pullrequest"]
    matrix_spec: { version: ["4.2", "4.4", "5.0", "6.0", "7.0", "8.0"], os-ssl-40: ["rhel87-64"] }
    display_name: "${version} ${os-ssl-40}"
    tasks:
      - name: ".test !.enterprise-auth !.snappy"

  - matrix_name: "tests-windows-42-plus-zlib-zstd-support"
    matrix_spec: { version: ["4.2", "4.4", "5.0", "6.0", "7.0"], os-ssl-40: ["windows-64"] }
    display_name: "${version} ${os-ssl-40}"
    tasks:
      - name: ".test !.enterprise-auth !.snappy"

  - matrix_name: "tests-windows-80-zlib-zstd-support"
    tags: ["pullrequest"]
    matrix_spec: { version: ["8.0"], os-ssl-40: ["windows-64"] }
    display_name: "${version} ${os-ssl-40}"
    tasks:
      - name: ".test !.enterprise-auth !.snappy"

  - matrix_name: "tests-latest-zlib-zstd-support"
    matrix_spec: { version: ["latest"], os-ssl-40: ["windows-64", "rhel87-64"] }
    display_name: "${version} ${os-ssl-40}"
    tasks:
      - name: ".test !.enterprise-auth !.snappy"

  - matrix_name: "enterprise-auth-tests"
    matrix_spec: { os-ssl-32: "*" }
    display_name: "Enterprise Auth - ${os-ssl-32}"
    tasks:
      - name: ".test .enterprise-auth"

  - matrix_name: "aws-auth-test"
    matrix_spec: { version: ["4.4", "5.0", "6.0", "7.0", "8.0", "latest"], os-aws-auth: "*" }
    display_name: "MONGODB-AWS Auth ${version} ${os-aws-auth}"
    tasks:
      - name: "aws-auth-test"

  - matrix_name: "ocsp-test"
    matrix_spec: { version: ["4.4", "5.0", "6.0", "7.0", "8.0", "latest"], ocsp-rhel-87: ["rhel87"] }
    display_name: "OCSP ${version} ${ocsp-rhel-87}"
    batchtime: 20160 # Use a batchtime of 14 days as suggested by the OCSP test README
    tasks:
      - name: ".ocsp"

  - matrix_name: "ocsp-test-windows"
    matrix_spec: { version: ["4.4", "5.0", "6.0", "7.0", "8.0", "latest"], os-ssl-40: ["windows-64"] }
    display_name: "OCSP ${version} ${os-ssl-40}"
    batchtime: 20160 # Use a batchtime of 14 days as suggested by the OCSP test README
    tasks:
      # Windows MongoDB servers do not staple OCSP responses and only support RSA.
      - name: ".ocsp-rsa !.ocsp-staple"

  - matrix_name: "ocsp-test-macos"
    matrix_spec: { version: ["4.4", "5.0", "6.0", "7.0", "8.0", "latest"], os-ssl-40: ["macos"] }
    display_name: "OCSP ${version} ${os-ssl-40}"
    batchtime: 20160 # Use a batchtime of 14 days as suggested by the OCSP test README
    tasks:
      # macos MongoDB servers do not staple OCSP responses and only support RSA.
      - name: ".ocsp-rsa !.ocsp-staple"

  - matrix_name: "race-test"
    tags: ["pullrequest"]
    matrix_spec: { version: ["7.0"], os-ssl-40: ["rhel87-64"] }
    display_name: "Race Detector Test"
    tasks:
      - name: ".race"

  - matrix_name: "versioned-api-test"
    tags: ["pullrequest"]
    matrix_spec: { version: ["5.0", "6.0", "7.0", "8.0"], os-ssl-40: ["windows-64", "rhel87-64"] }
    display_name: "API Version ${version} ${os-ssl-40}"
    tasks:
      - name: ".versioned-api"

  - matrix_name: "versioned-api-latest-test"
    matrix_spec: { version: ["latest"], os-ssl-40: ["windows-64", "rhel87-64"] }
    display_name: "API Version ${version} ${os-ssl-40}"
    tasks:
      - name: ".versioned-api"

  - matrix_name: "kms-test"
    matrix_spec: { version: ["7.0"], os-ssl-40: ["rhel87-64"] }
    display_name: "KMS TEST ${os-ssl-40}"
    tasks:
      - name: ".kms-test"

  - matrix_name: "load-balancer-test"
    tags: ["pullrequest"]
    matrix_spec: { version: ["5.0", "6.0", "7.0", "8.0"], os-ssl-40: ["rhel87-64"] }
    display_name: "Load Balancer Support ${version} ${os-ssl-40}"
    tasks:
      - name: ".load-balancer"

  - matrix_name: "load-balancer-latest-test"
    matrix_spec: { version: ["latest"], os-ssl-40: ["rhel87-64"] }
    display_name: "Load Balancer Support ${version} ${os-ssl-40}"
    tasks:
      - name: ".load-balancer"

  - matrix_name: "kms-kmip-test"
    matrix_spec: { version: ["7.0"], os-ssl-40: ["rhel87-64"] }
    display_name: "KMS KMIP ${os-ssl-40}"
    tasks:
      - name: ".kms-kmip"

  - matrix_name: "fuzz-test"
    matrix_spec: { version: ["5.0"], os-ssl-40: ["rhel87-64"] }
    display_name: "Fuzz ${version} ${os-ssl-40}"
    tasks:
      - name: "test-fuzz"
        batchtime: 1440 # Run at most once per 24 hours.

  - matrix_name: "faas-test"
    matrix_spec: { version: ["7.0"], os-faas-80: ["rhel87-large"] }
    display_name: "FaaS ${version} ${os-faas-80}"
    tasks:
      - test-aws-lambda-task-group

  - matrix_name: "searchindex-test"
    matrix_spec: { version: ["7.0"], os-faas-80: ["rhel87-large"] }
    display_name: "Search Index ${version} ${os-faas-80}"
    tasks:
      - test-search-index-task-group

  - name: testgcpkms-variant
    display_name: "GCP KMS"
    run_on:
      - rhel8.7-small
    expansions:
      GO_DIST: "/opt/golang/go1.23"
    tasks:
      - name: testgcpkms_task_group
        batchtime: 20160 # Use a batchtime of 14 days as suggested by the CSFLE test README
      - testgcpkms-fail-task

  - name: testawskms-variant
    display_name: "AWS KMS"
    run_on:
      - rhel8.7-small
    expansions:
      GO_DIST: "/opt/golang/go1.23"
    tasks:
      - testawskms-task
      - testawskms-fail-task

  - name: testazurekms-variant
    display_name: "AZURE KMS"
    run_on:
      - rhel8.7-small
    expansions:
      GO_DIST: "/opt/golang/go1.23"
    tasks:
      - name: testazurekms_task_group
        batchtime: 20160 # Use a batchtime of 14 days as suggested by the CSFLE test README
      - testazurekms-fail-task

  - name: testoidc-variant
    display_name: "OIDC"
    run_on:
      - ubuntu2204-small
    expansions:
      GO_DIST: "/opt/golang/go1.23"
    tasks:
      - name: testoidc_task_group
      - name: testazureoidc_task_group
      - name: testgcpoidc_task_group
      - name: testk8soidc_task_group<|MERGE_RESOLUTION|>--- conflicted
+++ resolved
@@ -26,16 +26,12 @@
       args: [ls, -la]
 
 functions:
-<<<<<<< HEAD
   assume-test-secrets-ec2-role: 
     - command: ec2.assume_role
       params:
         role_arn: ${aws_test_secrets_role}
 
-  fetch-source:
-=======
   setup-system:
->>>>>>> 00cbd292
     # Executes clone and applies the submitted patch, if any
     - command: git.get_project
       type: system
@@ -123,12 +119,8 @@
         role_arn: ${aws_test_secrets_role}
     - command: subprocess.exec
       params:
-<<<<<<< HEAD
-        binary: "bash"
+        binary: bash
         add_expansions_to_env: true
-=======
-        binary: bash
->>>>>>> 00cbd292
         args: 
           - ${DRIVERS_TOOLS}/.evergreen/atlas_data_lake/pull-mongohouse-image.sh
     - command: subprocess.exec
@@ -393,23 +385,6 @@
         binary: bash
         args: [*task-runner, evg-test-load-balancers]
 
-<<<<<<< HEAD
-=======
-  run-serverless-tests:
-    - command: subprocess.exec
-      type: test
-      params:
-        binary: "bash"
-        env:
-          SERVERLESS: "serverless"
-        args: [*task-runner, setup-test]
-    - command: subprocess.exec
-      type: test
-      params:
-        binary: "bash"
-        args: [*task-runner, evg-test-serverless]
-
->>>>>>> 00cbd292
   run-atlas-data-lake-test:
     - command: subprocess.exec
       type: test
@@ -1615,8 +1590,6 @@
           AUTH: "noauth"
           SSL: "nossl"
 
-<<<<<<< HEAD
-=======
   - name: "test-retry-kms-requests"
     tags: ["kms-test"]
     commands:
@@ -1628,15 +1601,6 @@
       - func: start-cse-servers
       - func: run-retry-kms-requests
 
-  - name: "test-serverless"
-    tags: ["serverless"]
-    commands:
-      - func: start-cse-servers
-      - func: "run-serverless-tests"
-        vars:
-          MONGO_GO_DRIVER_COMPRESSOR: "snappy"
-
->>>>>>> 00cbd292
   - name: "testgcpkms-task"
     commands:
     - command: subprocess.exec
@@ -1659,73 +1623,24 @@
 
   - name: "testawskms-task"
     commands:
-<<<<<<< HEAD
     - func: assume-test-secrets-ec2-role
-    - command: shell.exec
-      type: test
-      params:
-        shell: "bash"
+    - command: subprocess.exec
+      type: test
+      params:
+        binary: "bash"
         add_expansions_to_env: true
-        working_dir: src/go.mongodb.org/mongo-driver
-        script: |
-          ${PREPARE_SHELL}
-          bash etc/run-awskms-test.sh
-=======
-    - command: subprocess.exec
-      type: test
-      params:
-        binary: "bash"
         args: [*task-runner, test-awskms]
->>>>>>> 00cbd292
 
   - name: "testawskms-fail-task"
     # testawskms-fail-task runs without environment variables.
     # It is expected to fail to obtain credentials.
     commands:
-<<<<<<< HEAD
     - func: assume-test-secrets-ec2-role
-    - command: shell.exec
-      type: test
-      params:
-        shell: "bash"
+    - command: subprocess.exec
+      type: test
+      params:
+        binary: "bash"
         add_expansions_to_env: true
-        working_dir: src/go.mongodb.org/mongo-driver
-        script: |
-          ${PREPARE_SHELL}
-          export EXPECT_ERROR='status=400'
-          bash etc/run-awskms-test.sh
-
-  - name: "testazurekms-task"
-    commands:
-    - command: shell.exec
-      type: test
-      params:
-        shell: "bash"
-        add_expansions_to_env: true
-        working_dir: src/go.mongodb.org/mongo-driver
-        script: |
-          ${PREPARE_SHELL}
-          echo "Building build-kms-test ... begin"
-          BUILD_TAGS="-tags=cse" \
-          PKG_CONFIG_PATH=$PKG_CONFIG_PATH \
-            make build-kms-test
-          echo "Building build-kms-test ... end"
-
-          echo "Copying files ... begin"
-          source $DRIVERS_TOOLS/.evergreen/csfle/azurekms/secrets-export.sh
-          tar czf testazurekms.tgz ./testkms ./install/libmongocrypt/lib64/libmongocrypt.*
-          AZUREKMS_SRC=testazurekms.tgz AZUREKMS_DST=/tmp $DRIVERS_TOOLS/.evergreen/csfle/azurekms/copy-file.sh
-          echo "Copying files ... end"
-          echo "Untarring file ... begin"
-          AZUREKMS_CMD="tar xf /tmp/testazurekms.tgz" $DRIVERS_TOOLS/.evergreen/csfle/azurekms/run-command.sh
-          echo "Untarring file ... end"
-
-    - command: shell.exec
-=======
-    - command: subprocess.exec
-      type: test
-      params:
-        binary: "bash"
         env: 
           EXPECT_ERROR: 'status=400'
         args: [*task-runner, test-awskms]
@@ -1733,48 +1648,25 @@
   - name: "testazurekms-task"
     commands:
     - command: subprocess.exec
->>>>>>> 00cbd292
-      type: test
-      params:
-        binary: bash
+      type: test
+      params:
+        binary: bash
+        add_expansions_to_env: true
         args: [*task-runner, test-azurekms]
 
   - name: "testazurekms-fail-task"
     # testazurekms-fail-task runs without environment variables.
     # It is expected to fail to obtain credentials.
     commands:
-<<<<<<< HEAD
     - func: assume-test-secrets-ec2-role
-    - command: shell.exec
-      type: test
-      params:
-        shell: "bash"
+    - command: subprocess.exec
+      type: test
+      params:
+        binary: bash
         add_expansions_to_env: true
-        working_dir: src/go.mongodb.org/mongo-driver
-        script: |
-          ${PREPARE_SHELL}
-          echo "Building build-kms-test ... begin"
-          BUILD_TAGS="-tags=cse" \
-          PKG_CONFIG_PATH=$PKG_CONFIG_PATH \
-            make build-kms-test
-          echo "Building build-kms-test ... end"
-
-          . ${DRIVERS_TOOLS}/.evergreen/csfle/azurekms/setup-secrets.sh
-          
-          LD_LIBRARY_PATH=./install/libmongocrypt/lib64 \
-          MONGODB_URI='mongodb://localhost:27017' \
-          EXPECT_ERROR='unable to retrieve azure credentials' \
-          PROVIDER='azure' AZUREKMS_KEY_NAME=$AZUREKMS_KEYNAME AZUREKMS_KEY_VAULT_ENDPOINT=$AZUREKMS_KEYVAULTENDPOINT \
-            ./testkms
-=======
-    - command: subprocess.exec
-      type: test
-      params:
-        binary: bash
         env:
           EXPECT_ERROR: "1"
         args: [*task-runner, test-azurekms]
->>>>>>> 00cbd292
 
   - name: "test-fuzz"
     commands:
@@ -1783,15 +1675,7 @@
 
   - name: "test-aws-lambda-deployed"
     commands:
-<<<<<<< HEAD
-      - command: shell.exec
-=======
-      - command: ec2.assume_role
-        params:
-          role_arn: ${LAMBDA_AWS_ROLE_ARN}
-          duration_seconds: 3600
       - command: subprocess.exec
->>>>>>> 00cbd292
         type: test
         params:
           binary: bash
@@ -2002,70 +1886,19 @@
         variables:
           GO_DIST: "/opt/golang/go1.23"
 
-<<<<<<< HEAD
 task_groups:
-=======
-  - id: os-serverless
-    display_name: OS
-    values:
-      - id: "rhel87"
-        display_name: "RHEL 8.7"
-        run_on: rhel8.7-small
-        variables:
-          GO_DIST: "/opt/golang/go1.23"
-
-task_groups:
-  - name: serverless_task_group
+  - name: testgcpkms_task_group
     setup_group_can_fail_task: true
     setup_group_timeout_secs: 1800 # 30 minutes
     setup_group:
       - func: setup-system
+      - func: assume-test-secrets-ec2-role
       - command: subprocess.exec
         params:
           binary: "bash"
-          args: 
-            - ${DRIVERS_TOOLS}/.evergreen/serverless/setup.sh
-      - command: expansions.update
-        params:
-          file: serverless-expansion.yml
-    teardown_group:
-      - command: subprocess.exec
-        params:
-          binary: "bash"
-          args:
-            - ${DRIVERS_TOOLS}/.evergreen/serverless/teardown.sh
-      - func: teardown
-      - func: handle-test-artifacts
-      
-    tasks:
-      - ".serverless"
-
->>>>>>> 00cbd292
-  - name: testgcpkms_task_group
-    setup_group_can_fail_task: true
-    setup_group_timeout_secs: 1800 # 30 minutes
-    setup_group:
-<<<<<<< HEAD
-      - func: fetch-source
-      - func: prepare-resources
-      - func: fix-absolute-paths
-      - func: make-files-executable
-      - func: assume-test-secrets-ec2-role
-      - command: shell.exec
-        params:
-          shell: "bash"
           add_expansions_to_env: true
-          script: |
-            ${PREPARE_SHELL}
-            $DRIVERS_TOOLS/.evergreen/csfle/gcpkms/setup.sh
-=======
-      - func: setup-system
-      - command: subprocess.exec
-        params:
-          binary: "bash"
           args: 
             - ${DRIVERS_TOOLS}/.evergreen/csfle/gcpkms/setup.sh
->>>>>>> 00cbd292
     teardown_group:
       - command: subprocess.exec
         params:
@@ -2082,33 +1915,16 @@
     teardown_task_can_fail_task: true
     setup_group_timeout_secs: 1800 # 30 minutes
     setup_group:
-<<<<<<< HEAD
-      - func: fetch-source
-      - func: prepare-resources
-      - func: fix-absolute-paths
-      - func: make-files-executable
+      - func: setup-system
       - func: assume-test-secrets-ec2-role
-      - command: shell.exec
-        params:
-          shell: "bash"
-          add_expansions_to_env: true
-          script: |
-            ${PREPARE_SHELL}
-            export AZUREKMS_VMNAME_PREFIX="GODRIVER"
-            export AZUREKMS_DRIVERS_TOOLS=$DRIVERS_TOOLS
-            # Get azurekms credentials from the vault.
-            . ${DRIVERS_TOOLS}/.evergreen/csfle/azurekms/setup-secrets.sh
-            ${DRIVERS_TOOLS}/.evergreen/csfle/azurekms/create-and-setup-vm.sh
-=======
-      - func: setup-system
       - command: subprocess.exec
         params:
           binary: bash
+          add_expansions_to_env: true
           env: 
             AZUREKMS_VMNAME_PREFIX: GODRIVER
           args:
             - ${DRIVERS_TOOLS}/.evergreen/csfle/azurekms/setup.sh
->>>>>>> 00cbd292
     teardown_group:
       - command: subprocess.exec
         params:
@@ -2156,19 +1972,11 @@
     teardown_task_can_fail_task: true
     teardown_group_timeout_secs: 180 # 3 minutes (max allowed time)
     setup_group:
-<<<<<<< HEAD
-      - func: fetch-source
-      - func: prepare-resources
-      - func: fix-absolute-paths
-      - func: make-files-executable
+      - func: setup-system
       - func: assume-test-secrets-ec2-role
-=======
-      - func: setup-system
->>>>>>> 00cbd292
       - command: subprocess.exec
         params:
           binary: bash
-          add_expansions_to_env: true
           env:
             AZUREOIDC_VMNAME_PREFIX: "GO_DRIVER"
           args:
@@ -2190,15 +1998,8 @@
     teardown_task_can_fail_task: true
     teardown_group_timeout_secs: 180 # 3 minutes (max allowed time)
     setup_group:
-<<<<<<< HEAD
-      - func: fetch-source
-      - func: prepare-resources
-      - func: fix-absolute-paths
-      - func: make-files-executable
+      - func: setup-system
       - func: assume-test-secrets-ec2-role
-=======
-      - func: setup-system
->>>>>>> 00cbd292
       - command: subprocess.exec
         params:
           binary: bash
@@ -2225,6 +2026,7 @@
     teardown_group_timeout_secs: 180 # 3 minutes (max allowed time)
     setup_group:
       - func: setup-system
+      - func: assume-test-secrets-ec2-role
       - command: subprocess.exec
         params:
           binary: bash
@@ -2244,13 +2046,8 @@
 
   - name: test-aws-lambda-task-group
     setup_group:
-<<<<<<< HEAD
-      - func: fetch-source
-      - func: prepare-resources
+      - func: setup-system
       - func: assume-test-secrets-ec2-role
-=======
-      - func: setup-system
->>>>>>> 00cbd292
       - command: subprocess.exec
         params:
           working_dir: src/go.mongodb.org/mongo-driver
