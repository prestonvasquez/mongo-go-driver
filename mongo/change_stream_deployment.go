--- conflicted
+++ resolved
@@ -48,15 +48,11 @@
 		return driver.NoChange
 	}
 
-<<<<<<< HEAD
-	return ep.ProcessError(err, conn)
+	return ep.ProcessError(err, describer)
 }
 
 // GetServerSelectionTimeout returns zero as a server selection timeout is not
 // applicable for change stream deployments.
 func (*changeStreamDeployment) GetServerSelectionTimeout() time.Duration {
 	return 0
-=======
-	return ep.ProcessError(err, describer)
->>>>>>> 7237136f
 }