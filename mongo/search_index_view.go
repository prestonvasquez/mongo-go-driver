--- conflicted
+++ resolved
@@ -122,14 +122,11 @@
 			if searchIndexArgs.Name != nil {
 				indexes = bsoncore.AppendStringElement(indexes, "name", *searchIndexArgs.Name)
 			}
-		}
-<<<<<<< HEAD
-
-=======
-		if model.Options != nil && model.Options.Type != nil {
-			indexes = bsoncore.AppendStringElement(indexes, "type", *model.Options.Type)
-		}
->>>>>>> b79eac45
+
+			if searchIndexArgs.Type != nil {
+				indexes = bsoncore.AppendStringElement(indexes, "type", *searchIndexArgs.Type)
+			}
+		}
 		indexes = bsoncore.AppendDocumentElement(indexes, "definition", definition)
 
 		indexes, err = bsoncore.AppendDocumentEnd(indexes, iidx)
