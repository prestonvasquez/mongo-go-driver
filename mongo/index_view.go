// Copyright (C) MongoDB, Inc. 2017-present.
//
// Licensed under the Apache License, Version 2.0 (the "License"); you may
// not use this file except in compliance with the License. You may obtain
// a copy of the License at http://www.apache.org/licenses/LICENSE-2.0

package mongo

import (
	"bytes"
	"context"
	"errors"
	"fmt"
	"strconv"

	"go.mongodb.org/mongo-driver/internal/serverselector"
	"go.mongodb.org/mongo-driver/mongo/options"
	"go.mongodb.org/mongo-driver/mongo/readpref"
	"go.mongodb.org/mongo-driver/x/bsonx/bsoncore"
	"go.mongodb.org/mongo-driver/x/mongo/driver"
	"go.mongodb.org/mongo-driver/x/mongo/driver/description"
	"go.mongodb.org/mongo-driver/x/mongo/driver/operation"
	"go.mongodb.org/mongo-driver/x/mongo/driver/session"
)

// ErrInvalidIndexValue is returned if an index is created with a keys document that has a value that is not a number
// or string.
var ErrInvalidIndexValue = errors.New("invalid index value")

// ErrNonStringIndexName is returned if an index is created with a name that is not a string.
var ErrNonStringIndexName = errors.New("index name must be a string")

// ErrMultipleIndexDrop is returned if multiple indexes would be dropped from a call to IndexView.DropOne.
var ErrMultipleIndexDrop = errors.New("multiple indexes would be dropped")

// IndexView is a type that can be used to create, drop, and list indexes on a collection. An IndexView for a collection
// can be created by a call to Collection.Indexes().
type IndexView struct {
	coll *Collection
}

// IndexModel represents a new index to be created.
type IndexModel struct {
	// A document describing which keys should be used for the index. It cannot be nil. This must be an order-preserving
	// type such as bson.D. Map types such as bson.M are not valid. See https://www.mongodb.com/docs/manual/indexes/#indexes
	// for examples of valid documents.
	Keys interface{}

	// The options to use to create the index.
	Options *options.IndexOptionsBuilder
}

func isNamespaceNotFoundError(err error) bool {
	if de, ok := err.(driver.Error); ok {
		return de.Code == 26
	}
	return false
}

// List executes a listIndexes command and returns a cursor over the indexes in the collection.
//
// The opts parameter can be used to specify options for this operation (see the options.ListIndexesOptions
// documentation).
//
// For more information about the command, see https://www.mongodb.com/docs/manual/reference/command/listIndexes/.
func (iv IndexView) List(ctx context.Context, opts ...Options[options.ListIndexesOptions]) (*Cursor, error) {
	if ctx == nil {
		ctx = context.Background()
	}

	sess := sessionFromContext(ctx)
	if sess == nil && iv.coll.client.sessionPool != nil {
		sess = session.NewImplicitClientSession(iv.coll.client.sessionPool, iv.coll.client.id)
	}

	err := iv.coll.client.validSession(sess)
	if err != nil {
		closeImplicitSession(sess)
		return nil, err
	}
	var selector description.ServerSelector

	selector = &serverselector.Composite{
		Selectors: []description.ServerSelector{
			&serverselector.ReadPref{ReadPref: readpref.Primary()},
			&serverselector.Latency{Latency: iv.coll.client.localThreshold},
		},
	}

	selector = makeReadPrefSelector(sess, selector, iv.coll.client.localThreshold)
	op := operation.NewListIndexes().
		Session(sess).CommandMonitor(iv.coll.client.monitor).
		ServerSelector(selector).ClusterClock(iv.coll.client.clock).
		Database(iv.coll.db.name).Collection(iv.coll.name).
		Deployment(iv.coll.client.deployment).ServerAPI(iv.coll.client.serverAPI).
		Timeout(iv.coll.client.timeout).Crypt(iv.coll.client.cryptFLE)

	cursorOpts := iv.coll.client.createBaseCursorOptions()

	cursorOpts.MarshalValueEncoderFn = newEncoderFn(iv.coll.bsonOpts, iv.coll.registry)

	args, err := newOptionsFromBuilder[options.ListIndexesOptions](opts...)
	if err != nil {
		return nil, fmt.Errorf("failed to construct options from builder: %w", err)
	}

	if args.BatchSize != nil {
		op = op.BatchSize(*args.BatchSize)
		cursorOpts.BatchSize = *args.BatchSize
	}

	retry := driver.RetryNone
	if iv.coll.client.retryReads {
		retry = driver.RetryOncePerCommand
	}
	op.Retry(retry)

	err = op.Execute(ctx)
	if err != nil {
		// for namespaceNotFound errors, return an empty cursor and do not throw an error
		closeImplicitSession(sess)
		if isNamespaceNotFoundError(err) {
			return newEmptyCursor(), nil
		}

		return nil, replaceErrors(err)
	}

	bc, err := op.Result(cursorOpts)
	if err != nil {
		closeImplicitSession(sess)
		return nil, replaceErrors(err)
	}
	cursor, err := newCursorWithSession(bc, iv.coll.bsonOpts, iv.coll.registry, sess)
	return cursor, replaceErrors(err)
}

// ListSpecifications executes a List command and returns a slice of returned IndexSpecifications
func (iv IndexView) ListSpecifications(
	ctx context.Context,
	opts ...Options[options.ListIndexesOptions],
) ([]*IndexSpecification, error) {
	cursor, err := iv.List(ctx, opts...)
	if err != nil {
		return nil, err
	}

	var resp []indexListSpecificationResponse

	if err := cursor.All(ctx, &resp); err != nil {
		return nil, err
	}

	namespace := iv.coll.db.Name() + "." + iv.coll.Name()

	specs := make([]*IndexSpecification, len(resp))
	for idx, spec := range resp {
		specs[idx] = newIndexSpecificationFromResponse(spec)
		specs[idx].Namespace = namespace
	}

	return specs, nil
}

// CreateOne executes a createIndexes command to create an index on the collection and returns the name of the new
// index. See the IndexView.CreateMany documentation for more information and an example.
func (iv IndexView) CreateOne(
	ctx context.Context,
	model IndexModel,
	opts ...Options[options.CreateIndexesOptions],
) (string, error) {
	names, err := iv.CreateMany(ctx, []IndexModel{model}, opts...)
	if err != nil {
		return "", err
	}

	return names[0], nil
}

// CreateMany executes a createIndexes command to create multiple indexes on the collection and returns the names of
// the new indexes.
//
// For each IndexModel in the models parameter, the index name can be specified via the Options field. If a name is not
// given, it will be generated from the Keys document.
//
// The opts parameter can be used to specify options for this operation (see the options.CreateIndexesOptions
// documentation).
//
// For more information about the command, see https://www.mongodb.com/docs/manual/reference/command/createIndexes/.
func (iv IndexView) CreateMany(
	ctx context.Context,
	models []IndexModel,
	opts ...Options[options.CreateIndexesOptions],
) ([]string, error) {
	names := make([]string, 0, len(models))

	var indexes bsoncore.Document
	aidx, indexes := bsoncore.AppendArrayStart(indexes)

	for i, model := range models {
		if model.Keys == nil {
			return nil, fmt.Errorf("index model keys cannot be nil")
		}

		if isUnorderedMap(model.Keys) {
			return nil, ErrMapForOrderedArgument{"keys"}
		}

		keys, err := marshal(model.Keys, iv.coll.bsonOpts, iv.coll.registry)
		if err != nil {
			return nil, err
		}

		name, err := getOrGenerateIndexName(keys, model)
		if err != nil {
			return nil, err
		}

		names = append(names, name)

		var iidx int32
		iidx, indexes = bsoncore.AppendDocumentElementStart(indexes, strconv.Itoa(i))
		indexes = bsoncore.AppendDocumentElement(indexes, "key", keys)

		if model.Options == nil {
			model.Options = options.Index()
		}
		model.Options.SetName(name)

		optsDoc, err := iv.createOptionsDoc(model.Options)
		if err != nil {
			return nil, err
		}

		indexes = bsoncore.AppendDocument(indexes, optsDoc)

		indexes, err = bsoncore.AppendDocumentEnd(indexes, iidx)
		if err != nil {
			return nil, err
		}
	}

	indexes, err := bsoncore.AppendArrayEnd(indexes, aidx)
	if err != nil {
		return nil, err
	}

	sess := sessionFromContext(ctx)

	if sess == nil && iv.coll.client.sessionPool != nil {
		sess = session.NewImplicitClientSession(iv.coll.client.sessionPool, iv.coll.client.id)
		defer sess.EndSession()
	}

	err = iv.coll.client.validSession(sess)
	if err != nil {
		return nil, err
	}

	wc := iv.coll.writeConcern
	if sess.TransactionRunning() {
		wc = nil
	}
	if !wc.Acknowledged() {
		sess = nil
	}

	selector := makePinnedSelector(sess, iv.coll.writeSelector)

	args, err := newOptionsFromBuilder[options.CreateIndexesOptions](opts...)
	if err != nil {
		return nil, fmt.Errorf("failed to construct options from builder: %w", err)
	}

	op := operation.NewCreateIndexes(indexes).
		Session(sess).WriteConcern(wc).ClusterClock(iv.coll.client.clock).
		Database(iv.coll.db.name).Collection(iv.coll.name).CommandMonitor(iv.coll.client.monitor).
		Deployment(iv.coll.client.deployment).ServerSelector(selector).ServerAPI(iv.coll.client.serverAPI).
		Timeout(iv.coll.client.timeout).Crypt(iv.coll.client.cryptFLE)
	if args.CommitQuorum != nil {
		commitQuorum, err := marshalValue(args.CommitQuorum, iv.coll.bsonOpts, iv.coll.registry)
		if err != nil {
			return nil, err
		}

		op.CommitQuorum(commitQuorum)
	}

	err = op.Execute(ctx)
	if err != nil {
		_, err = processWriteError(err)
		return nil, err
	}

	return names, nil
}

func (iv IndexView) createOptionsDoc(opts Options[options.IndexOptions]) (bsoncore.Document, error) {
	args, err := newOptionsFromBuilder[options.IndexOptions](opts)
	if err != nil {
		return nil, fmt.Errorf("failed to construct options from builder: %w", err)
	}

	optsDoc := bsoncore.Document{}
	if args.ExpireAfterSeconds != nil {
		optsDoc = bsoncore.AppendInt32Element(optsDoc, "expireAfterSeconds", *args.ExpireAfterSeconds)
	}
	if args.Name != nil {
		optsDoc = bsoncore.AppendStringElement(optsDoc, "name", *args.Name)
	}
	if args.Sparse != nil {
		optsDoc = bsoncore.AppendBooleanElement(optsDoc, "sparse", *args.Sparse)
	}
	if args.StorageEngine != nil {
		doc, err := marshal(args.StorageEngine, iv.coll.bsonOpts, iv.coll.registry)
		if err != nil {
			return nil, err
		}

		optsDoc = bsoncore.AppendDocumentElement(optsDoc, "storageEngine", doc)
	}
	if args.Unique != nil {
		optsDoc = bsoncore.AppendBooleanElement(optsDoc, "unique", *args.Unique)
	}
	if args.Version != nil {
		optsDoc = bsoncore.AppendInt32Element(optsDoc, "v", *args.Version)
	}
	if args.DefaultLanguage != nil {
		optsDoc = bsoncore.AppendStringElement(optsDoc, "default_language", *args.DefaultLanguage)
	}
	if args.LanguageOverride != nil {
		optsDoc = bsoncore.AppendStringElement(optsDoc, "language_override", *args.LanguageOverride)
	}
	if args.TextVersion != nil {
		optsDoc = bsoncore.AppendInt32Element(optsDoc, "textIndexVersion", *args.TextVersion)
	}
	if args.Weights != nil {
		doc, err := marshal(args.Weights, iv.coll.bsonOpts, iv.coll.registry)
		if err != nil {
			return nil, err
		}

		optsDoc = bsoncore.AppendDocumentElement(optsDoc, "weights", doc)
	}
	if args.SphereVersion != nil {
		optsDoc = bsoncore.AppendInt32Element(optsDoc, "2dsphereIndexVersion", *args.SphereVersion)
	}
	if args.Bits != nil {
		optsDoc = bsoncore.AppendInt32Element(optsDoc, "bits", *args.Bits)
	}
	if args.Max != nil {
		optsDoc = bsoncore.AppendDoubleElement(optsDoc, "max", *args.Max)
	}
	if args.Min != nil {
		optsDoc = bsoncore.AppendDoubleElement(optsDoc, "min", *args.Min)
	}
	if args.BucketSize != nil {
		optsDoc = bsoncore.AppendInt32Element(optsDoc, "bucketSize", *args.BucketSize)
	}
	if args.PartialFilterExpression != nil {
		doc, err := marshal(args.PartialFilterExpression, iv.coll.bsonOpts, iv.coll.registry)
		if err != nil {
			return nil, err
		}

		optsDoc = bsoncore.AppendDocumentElement(optsDoc, "partialFilterExpression", doc)
	}
	if args.Collation != nil {
		optsDoc = bsoncore.AppendDocumentElement(optsDoc, "collation", bsoncore.Document(args.Collation.ToDocument()))
	}
	if args.WildcardProjection != nil {
		doc, err := marshal(args.WildcardProjection, iv.coll.bsonOpts, iv.coll.registry)
		if err != nil {
			return nil, err
		}

		optsDoc = bsoncore.AppendDocumentElement(optsDoc, "wildcardProjection", doc)
	}
	if args.Hidden != nil {
		optsDoc = bsoncore.AppendBooleanElement(optsDoc, "hidden", *args.Hidden)
	}

	return optsDoc, nil
}

<<<<<<< HEAD
func (iv IndexView) drop(ctx context.Context, name string, _ ...Options[options.DropIndexesOptions]) (bson.Raw, error) {
=======
func (iv IndexView) drop(ctx context.Context, name string, _ ...*options.DropIndexesOptions) error {
>>>>>>> 1b7cde6e
	if ctx == nil {
		ctx = context.Background()
	}

	sess := sessionFromContext(ctx)
	if sess == nil && iv.coll.client.sessionPool != nil {
		sess = session.NewImplicitClientSession(iv.coll.client.sessionPool, iv.coll.client.id)
		defer sess.EndSession()
	}

	err := iv.coll.client.validSession(sess)
	if err != nil {
		return err
	}

	wc := iv.coll.writeConcern
	if sess.TransactionRunning() {
		wc = nil
	}
	if !wc.Acknowledged() {
		sess = nil
	}

	selector := makePinnedSelector(sess, iv.coll.writeSelector)

	op := operation.NewDropIndexes(name).
		Session(sess).WriteConcern(wc).CommandMonitor(iv.coll.client.monitor).
		ServerSelector(selector).ClusterClock(iv.coll.client.clock).
		Database(iv.coll.db.name).Collection(iv.coll.name).
		Deployment(iv.coll.client.deployment).ServerAPI(iv.coll.client.serverAPI).
		Timeout(iv.coll.client.timeout).Crypt(iv.coll.client.cryptFLE)

	err = op.Execute(ctx)
	if err != nil {
		return replaceErrors(err)
	}

	return nil
}

// DropOne executes a dropIndexes operation to drop an index on the collection.
//
// The name parameter should be the name of the index to drop. If the name is
// "*", ErrMultipleIndexDrop will be returned without running the command
// because doing so would drop all indexes.
//
// The opts parameter can be used to specify options for this operation (see the
// options.DropIndexesOptions documentation).
//
<<<<<<< HEAD
// For more information about the command, see https://www.mongodb.com/docs/manual/reference/command/dropIndexes/.
func (iv IndexView) DropOne(
	ctx context.Context,
	name string,
	opts ...Options[options.DropIndexesOptions],
) (bson.Raw, error) {
=======
// For more information about the command, see
// https://www.mongodb.com/docs/manual/reference/command/dropIndexes/.
func (iv IndexView) DropOne(ctx context.Context, name string, opts ...*options.DropIndexesOptions) error {
>>>>>>> 1b7cde6e
	if name == "*" {
		return ErrMultipleIndexDrop
	}

	return iv.drop(ctx, name, opts...)
}

// DropAll executes a dropIndexes operation to drop all indexes on the
// collection.
//
// The opts parameter can be used to specify options for this operation (see the
// options.DropIndexesOptions documentation).
//
// For more information about the command, see
// https://www.mongodb.com/docs/manual/reference/command/dropIndexes/.
<<<<<<< HEAD
func (iv IndexView) DropAll(
	ctx context.Context,
	opts ...Options[options.DropIndexesOptions],
) error {
	_, err := iv.drop(ctx, "*", opts...)

	return err
=======
func (iv IndexView) DropAll(ctx context.Context, opts ...*options.DropIndexesOptions) error {
	return iv.drop(ctx, "*", opts...)
>>>>>>> 1b7cde6e
}

func getOrGenerateIndexName(keySpecDocument bsoncore.Document, model IndexModel) (string, error) {
	args, err := newOptionsFromBuilder[options.IndexOptions](model.Options)
	if err != nil {
		return "", fmt.Errorf("failed to construct options from builder: %w", err)
	}

	if args != nil && args.Name != nil {
		return *args.Name, nil
	}

	name := bytes.NewBufferString("")
	first := true

	elems, err := keySpecDocument.Elements()
	if err != nil {
		return "", err
	}
	for _, elem := range elems {
		if !first {
			_, err := name.WriteRune('_')
			if err != nil {
				return "", err
			}
		}

		_, err := name.WriteString(elem.Key())
		if err != nil {
			return "", err
		}

		_, err = name.WriteRune('_')
		if err != nil {
			return "", err
		}

		var value string

		bsonValue := elem.Value()
		switch bsonValue.Type {
		case bsoncore.TypeInt32:
			value = fmt.Sprintf("%d", bsonValue.Int32())
		case bsoncore.TypeInt64:
			value = fmt.Sprintf("%d", bsonValue.Int64())
		case bsoncore.TypeString:
			value = bsonValue.StringValue()
		default:
			return "", ErrInvalidIndexValue
		}

		_, err = name.WriteString(value)
		if err != nil {
			return "", err
		}

		first = false
	}

	return name.String(), nil
}<|MERGE_RESOLUTION|>--- conflicted
+++ resolved
@@ -383,11 +383,7 @@
 	return optsDoc, nil
 }
 
-<<<<<<< HEAD
-func (iv IndexView) drop(ctx context.Context, name string, _ ...Options[options.DropIndexesOptions]) (bson.Raw, error) {
-=======
-func (iv IndexView) drop(ctx context.Context, name string, _ ...*options.DropIndexesOptions) error {
->>>>>>> 1b7cde6e
+func (iv IndexView) drop(ctx context.Context, name string, _ ...Options[options.DropIndexesOptions]) error {
 	if ctx == nil {
 		ctx = context.Background()
 	}
@@ -437,45 +433,34 @@
 // The opts parameter can be used to specify options for this operation (see the
 // options.DropIndexesOptions documentation).
 //
-<<<<<<< HEAD
 // For more information about the command, see https://www.mongodb.com/docs/manual/reference/command/dropIndexes/.
 func (iv IndexView) DropOne(
 	ctx context.Context,
 	name string,
 	opts ...Options[options.DropIndexesOptions],
-) (bson.Raw, error) {
-=======
+) error {
+	// For more information about the command, see
+	// https://www.mongodb.com/docs/manual/reference/command/dropIndexes/.
+	if name == "*" {
+		return ErrMultipleIndexDrop
+	}
+
+	return iv.drop(ctx, name, opts...)
+}
+
+// DropAll executes a dropIndexes operation to drop all indexes on the
+// collection.
+//
+// The opts parameter can be used to specify options for this operation (see the
+// options.DropIndexesOptions documentation).
+//
 // For more information about the command, see
 // https://www.mongodb.com/docs/manual/reference/command/dropIndexes/.
-func (iv IndexView) DropOne(ctx context.Context, name string, opts ...*options.DropIndexesOptions) error {
->>>>>>> 1b7cde6e
-	if name == "*" {
-		return ErrMultipleIndexDrop
-	}
-
-	return iv.drop(ctx, name, opts...)
-}
-
-// DropAll executes a dropIndexes operation to drop all indexes on the
-// collection.
-//
-// The opts parameter can be used to specify options for this operation (see the
-// options.DropIndexesOptions documentation).
-//
-// For more information about the command, see
-// https://www.mongodb.com/docs/manual/reference/command/dropIndexes/.
-<<<<<<< HEAD
 func (iv IndexView) DropAll(
 	ctx context.Context,
 	opts ...Options[options.DropIndexesOptions],
 ) error {
-	_, err := iv.drop(ctx, "*", opts...)
-
-	return err
-=======
-func (iv IndexView) DropAll(ctx context.Context, opts ...*options.DropIndexesOptions) error {
 	return iv.drop(ctx, "*", opts...)
->>>>>>> 1b7cde6e
 }
 
 func getOrGenerateIndexName(keySpecDocument bsoncore.Document, model IndexModel) (string, error) {
