--- conflicted
+++ resolved
@@ -169,22 +169,7 @@
 		return nil, sess, err
 	}
 
-<<<<<<< HEAD
-	ro := options.RunCmd()
-	for _, opt := range append(defaultRunCmdOpts, opts...) {
-		if opt == nil {
-			continue
-		}
-		if opt.ReadPreference != nil {
-			ro.ReadPreference = opt.ReadPreference
-		}
-	}
-	if sess != nil && sess.TransactionRunning() && ro.ReadPreference != nil &&
-		ro.ReadPreference.Mode != readpref.PrimaryMode {
-
-=======
-	if sess != nil && sess.TransactionRunning() && args.ReadPreference != nil && args.ReadPreference.Mode() != readpref.PrimaryMode {
->>>>>>> 58765544
+	if sess != nil && sess.TransactionRunning() && args.ReadPreference != nil && args.ReadPreference.Mode != readpref.PrimaryMode {
 		return nil, sess, errors.New("read preference in a transaction must be primary")
 	}
 
