--- conflicted
+++ resolved
@@ -522,23 +522,11 @@
 				DropEncryptedCollection(t, coll.created, opts.EncryptedFields)
 			}
 
-<<<<<<< HEAD
-			err = coll.created.Drop(context.Background())
-			if errors.Is(err, mongo.ErrUnacknowledgedWrite) || errors.Is(err, driver.ErrUnacknowledgedWrite) {
-				// It's possible that a collection could have an unacknowledged write concern, which
-				// could prevent it from being dropped for sharded clusters. We can resolve this by
-				// re-instantiating the collection with a majority write concern before dropping.
-				collname := coll.created.Name()
-				wcm := writeconcern.Majority()
-				wccoll := t.DB.Collection(collname, options.Collection().SetWriteConcern(wcm))
-				_ = wccoll.Drop(context.Background())
-=======
 			// It's possible that a collection could have an unacknowledged write
 			// concern, which could prevent it from being dropped for sharded
 			// clusters. We can resolve this by  re-instantiating the collection with
 			// a majority write concern before dropping.
 			clonedColl := coll.created.Clone(options.Collection().SetWriteConcern(writeconcern.Majority()))
->>>>>>> ee88719c
 
 			_ = clonedColl.Drop(context.Background())
 		}
