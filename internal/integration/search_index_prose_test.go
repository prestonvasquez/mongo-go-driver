--- conflicted
+++ resolved
@@ -120,7 +120,11 @@
 				}
 				name := cursor.Current.Lookup("name").StringValue()
 				queryable := cursor.Current.Lookup("queryable").Boolean()
-				if name == *opts.Name && queryable {
+
+				args, err := mongoutil.NewArgsFromOptions[options.SearchIndexesArgs](opts)
+				require.NoError(mt, err, "failed to construct arguments from options")
+
+				if name == *args.Name && queryable {
 					return cursor.Current
 				}
 				t.Logf("cursor: %s, sleep 5 seconds...", cursor.Current.String())
@@ -136,15 +140,12 @@
 
 				doc := getDocument(opts)
 				require.NotNil(mt, doc, "got empty document")
-<<<<<<< HEAD
 
 				args, err := mongoutil.NewArgsFromOptions[options.SearchIndexesArgs](opts)
 				require.NoError(mt, err, "failed to construct arguments from options")
 
 				assert.Equal(mt, *args.Name, doc.Lookup("name").StringValue(), "unmatched name")
 
-=======
->>>>>>> 0c2ae5d6
 				expected, err := bson.Marshal(definition)
 				require.NoError(mt, err, "failed to marshal definition")
 				actual := doc.Lookup("latestDefinition").Value
