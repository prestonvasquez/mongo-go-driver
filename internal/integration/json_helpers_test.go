--- conflicted
+++ resolved
@@ -305,12 +305,6 @@
 			if txnArgs.WriteConcern != nil {
 				sessOpts.SetDefaultWriteConcern(txnArgs.WriteConcern)
 			}
-<<<<<<< HEAD
-			if txnArgs.MaxCommitTime != nil {
-				sessOpts.SetDefaultMaxCommitTime(txnArgs.MaxCommitTime)
-			}
-=======
->>>>>>> b79eac45
 		default:
 			t.Fatalf("unrecognized session option: %v", name)
 		}
