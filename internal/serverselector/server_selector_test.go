// Copyright (C) MongoDB, Inc. 2024-present.
//
// Licensed under the Apache License, Version 2.0 (the "License"); you may
// not use this file except in compliance with the License. You may obtain
// a copy of the License at http://www.apache.org/licenses/LICENSE-2.0

package serverselector

import (
	"errors"
	"io/ioutil"
	"path"
	"testing"
	"time"

	"github.com/google/go-cmp/cmp"
<<<<<<< HEAD
	"go.mongodb.org/mongo-driver/bson"
	"go.mongodb.org/mongo-driver/internal/assert"
	"go.mongodb.org/mongo-driver/internal/driverutil"
	"go.mongodb.org/mongo-driver/internal/require"
	"go.mongodb.org/mongo-driver/internal/spectest"
	"go.mongodb.org/mongo-driver/mongo/address"
	"go.mongodb.org/mongo-driver/mongo/readpref"
	"go.mongodb.org/mongo-driver/x/mongo/driver/description"
=======
	"go.mongodb.org/mongo-driver/v2/bson"
	"go.mongodb.org/mongo-driver/v2/internal/assert"
	"go.mongodb.org/mongo-driver/v2/internal/driverutil"
	"go.mongodb.org/mongo-driver/v2/internal/require"
	"go.mongodb.org/mongo-driver/v2/internal/spectest"
	"go.mongodb.org/mongo-driver/v2/mongo/address"
	"go.mongodb.org/mongo-driver/v2/mongo/readpref"
	"go.mongodb.org/mongo-driver/v2/tag"
	"go.mongodb.org/mongo-driver/v2/x/mongo/driver/description"
>>>>>>> 58765544
)

type lastWriteDate struct {
	LastWriteDate int64 `bson:"lastWriteDate"`
}

type serverDesc struct {
	Address        string            `bson:"address"`
	AverageRTTMS   *int              `bson:"avg_rtt_ms"`
	MaxWireVersion *int32            `bson:"maxWireVersion"`
	LastUpdateTime *int              `bson:"lastUpdateTime"`
	LastWrite      *lastWriteDate    `bson:"lastWrite"`
	Type           string            `bson:"type"`
	Tags           map[string]string `bson:"tags"`
}

type topDesc struct {
	Type    string        `bson:"type"`
	Servers []*serverDesc `bson:"servers"`
}

type readPref struct {
	MaxStaleness *int                `bson:"maxStalenessSeconds"`
	Mode         string              `bson:"mode"`
	TagSets      []map[string]string `bson:"tag_sets"`
}

type testCase struct {
	TopologyDescription  topDesc       `bson:"topology_description"`
	Operation            string        `bson:"operation"`
	ReadPreference       readPref      `bson:"read_preference"`
	SuitableServers      []*serverDesc `bson:"suitable_servers"`
	InLatencyWindow      []*serverDesc `bson:"in_latency_window"`
	HeartbeatFrequencyMS *int          `bson:"heartbeatFrequencyMS"`
	Error                *bool
}

func serverKindFromString(t *testing.T, s string) description.ServerKind {
	t.Helper()

	switch s {
	case "Standalone":
		return description.ServerKindStandalone
	case "RSOther":
		return description.ServerKindRSMember
	case "RSPrimary":
		return description.ServerKindRSPrimary
	case "RSSecondary":
		return description.ServerKindRSSecondary
	case "RSArbiter":
		return description.ServerKindRSArbiter
	case "RSGhost":
		return description.ServerKindRSGhost
	case "Mongos":
		return description.ServerKindMongos
	case "LoadBalancer":
		return description.ServerKindLoadBalancer
	case "PossiblePrimary", "Unknown":
		// Go does not have a PossiblePrimary server type and per the SDAM spec, this type is synonymous with Unknown.
		return description.Unknown
	default:
		t.Fatalf("unrecognized server kind: %q", s)
	}

	return description.Unknown
}

func topologyKindFromString(t *testing.T, s string) description.TopologyKind {
	t.Helper()

	switch s {
	case "Single":
		return description.TopologyKindSingle
	case "ReplicaSet":
		return description.TopologyKindReplicaSet
	case "ReplicaSetNoPrimary":
		return description.TopologyKindReplicaSetNoPrimary
	case "ReplicaSetWithPrimary":
		return description.TopologyKindReplicaSetWithPrimary
	case "Sharded":
		return description.TopologyKindSharded
	case "LoadBalanced":
		return description.TopologyKindLoadBalanced
	case "Unknown":
		return description.Unknown
	default:
		t.Fatalf("unrecognized topology kind: %q", s)
	}

	return description.Unknown
}

func anyTagsInSets(sets []readpref.TagSet) bool {
	for _, set := range sets {
		if len(set) > 0 {
			return true
		}
	}

	return false
}

func findServerByAddress(servers []description.Server, address string) description.Server {
	for _, server := range servers {
		if server.Addr.String() == address {
			return server
		}
	}

	return description.Server{}
}

func compareServers(t *testing.T, expected []*serverDesc, actual []description.Server) {
	require.Equal(t, len(expected), len(actual))

	for _, expectedServer := range expected {
		actualServer := findServerByAddress(actual, expectedServer.Address)
		require.NotNil(t, actualServer)

		if expectedServer.AverageRTTMS != nil {
			require.Equal(t, *expectedServer.AverageRTTMS, int(actualServer.AverageRTT/time.Millisecond))
		}

		require.Equal(t, expectedServer.Type, actualServer.Kind.String())

		require.Equal(t, len(expectedServer.Tags), len(actualServer.Tags))
		for _, actualTag := range actualServer.Tags {
			expectedTag, ok := expectedServer.Tags[actualTag.Name]
			require.True(t, ok)
			require.Equal(t, expectedTag, actualTag.Value)
		}
	}
}

const maxStalenessTestsDir = "../../testdata/max-staleness"

// Test case for all max staleness spec tests.
func TestMaxStalenessSpec(t *testing.T) {
	for _, topology := range [...]string{
		"ReplicaSetNoPrimary",
		"ReplicaSetWithPrimary",
		"Sharded",
		"Single",
		"Unknown",
	} {
		for _, file := range spectest.FindJSONFilesInDir(t,
			path.Join(maxStalenessTestsDir, topology)) {

			runTest(t, maxStalenessTestsDir, topology, file)
		}
	}
}

const selectorTestsDir = "../../testdata/server-selection/server_selection"

func selectServers(t *testing.T, test *testCase) error {
	servers := make([]description.Server, 0, len(test.TopologyDescription.Servers))

	// Times in the JSON files are given as offsets from an unspecified time, but the driver
	// stores the lastWrite field as a timestamp, so we arbitrarily choose the current time
	// as the base to offset from.
	baseTime := time.Now()

	for _, serverDescription := range test.TopologyDescription.Servers {
		server := description.Server{
			Addr: address.Address(serverDescription.Address),
			Kind: serverKindFromString(t, serverDescription.Type),
		}

		if serverDescription.AverageRTTMS != nil {
			server.AverageRTT = time.Duration(*serverDescription.AverageRTTMS) * time.Millisecond
			server.AverageRTTSet = true
		}

		if test.HeartbeatFrequencyMS != nil {
			server.HeartbeatInterval = time.Duration(*test.HeartbeatFrequencyMS) * time.Millisecond
		}

		if serverDescription.LastUpdateTime != nil {
			ms := int64(*serverDescription.LastUpdateTime)
			server.LastUpdateTime = time.Unix(ms/1e3, ms%1e3/1e6)
		}

		if serverDescription.LastWrite != nil {
			i := serverDescription.LastWrite.LastWriteDate

			timeWithOffset := baseTime.Add(time.Duration(i) * time.Millisecond)
			server.LastWriteTime = timeWithOffset
		}

		if serverDescription.MaxWireVersion != nil {
			versionRange := driverutil.NewVersionRange(0, *serverDescription.MaxWireVersion)
			server.WireVersion = &versionRange
		}

		if serverDescription.Tags != nil {
			server.Tags = readpref.NewTagSetFromMap(serverDescription.Tags)
		}

		if test.ReadPreference.MaxStaleness != nil && server.WireVersion == nil {
			server.WireVersion = &description.VersionRange{Max: 21}
		}

		servers = append(servers, server)
	}

	c := description.Topology{
		Kind:    topologyKindFromString(t, test.TopologyDescription.Type),
		Servers: servers,
	}

	if len(test.ReadPreference.Mode) == 0 {
		test.ReadPreference.Mode = "Primary"
	}

	readprefMode, err := readpref.ModeFromString(test.ReadPreference.Mode)
	if err != nil {
		return err
	}

	rpOpts := &readpref.Options{}

	tagSets := readpref.NewTagSetsFromMaps(test.ReadPreference.TagSets)
	if anyTagsInSets(tagSets) {
		rpOpts.TagSets = tagSets
	}

	if test.ReadPreference.MaxStaleness != nil {
		s := time.Duration(*test.ReadPreference.MaxStaleness) * time.Second
		rpOpts.MaxStaleness = &s
	}

	rp, err := readpref.New(readprefMode, rpOpts)
	assert.NoError(t, err)

	var selector description.ServerSelector

	selector = &ReadPref{ReadPref: rp}
	if test.Operation == "write" {
		selector = &Composite{
			Selectors: []description.ServerSelector{&Write{}, selector},
		}
	}

	result, err := selector.SelectServer(c, c.Servers)
	if err != nil {
		return err
	}

	compareServers(t, test.SuitableServers, result)

	latencySelector := &Latency{Latency: time.Duration(15) * time.Millisecond}
	selector = &Composite{
		Selectors: []description.ServerSelector{selector, latencySelector},
	}

	result, err = selector.SelectServer(c, c.Servers)
	if err != nil {
		return err
	}

	compareServers(t, test.InLatencyWindow, result)

	return nil
}

func runTest(t *testing.T, testsDir string, directory string, filename string) {
	filepath := path.Join(testsDir, directory, filename)
	content, err := ioutil.ReadFile(filepath)
	require.NoError(t, err)

	// Remove ".json" from filename.
	filename = filename[:len(filename)-5]
	testName := directory + "/" + filename + ":"

	t.Run(testName, func(t *testing.T) {
		var test testCase
		require.NoError(t, bson.UnmarshalExtJSON(content, true, &test))

		err := selectServers(t, &test)

		if test.Error == nil || !*test.Error {
			require.NoError(t, err)
		} else {
			require.Error(t, err)
		}
	})
}

// Test case for all SDAM spec tests.
func TestServerSelectionSpec(t *testing.T) {
	for _, topology := range [...]string{
		"ReplicaSetNoPrimary",
		"ReplicaSetWithPrimary",
		"Sharded",
		"Single",
		"Unknown",
		"LoadBalanced",
	} {
		for _, subdir := range [...]string{"read", "write"} {
			subdirPath := path.Join(topology, subdir)

			for _, file := range spectest.FindJSONFilesInDir(t,
				path.Join(selectorTestsDir, subdirPath)) {

				runTest(t, selectorTestsDir, subdirPath, file)
			}
		}
	}
}

func TestServerSelection(t *testing.T) {
	noerr := func(t *testing.T, err error) {
		if err != nil {
			t.Errorf("Unepexted error: %v", err)
			t.FailNow()
		}
	}

	t.Run("WriteSelector", func(t *testing.T) {
		testCases := []struct {
			name  string
			desc  description.Topology
			start int
			end   int
		}{
			{
				name: "ReplicaSetWithPrimary",
				desc: description.Topology{
					Kind: description.TopologyKindReplicaSetWithPrimary,
					Servers: []description.Server{
						{Addr: address.Address("localhost:27017"), Kind: description.ServerKindRSPrimary},
						{Addr: address.Address("localhost:27018"), Kind: description.ServerKindRSSecondary},
						{Addr: address.Address("localhost:27019"), Kind: description.ServerKindRSSecondary},
					},
				},
				start: 0,
				end:   1,
			},
			{
				name: "ReplicaSetNoPrimary",
				desc: description.Topology{
					Kind: description.TopologyKindReplicaSetNoPrimary,
					Servers: []description.Server{
						{Addr: address.Address("localhost:27018"), Kind: description.ServerKindRSSecondary},
						{Addr: address.Address("localhost:27019"), Kind: description.ServerKindRSSecondary},
					},
				},
				start: 0,
				end:   0,
			},
			{
				name: "Sharded",
				desc: description.Topology{
					Kind: description.TopologyKindSharded,
					Servers: []description.Server{
						{Addr: address.Address("localhost:27018"), Kind: description.ServerKindMongos},
						{Addr: address.Address("localhost:27019"), Kind: description.ServerKindMongos},
					},
				},
				start: 0,
				end:   2,
			},
			{
				name: "Single",
				desc: description.Topology{
					Kind: description.TopologyKindSingle,
					Servers: []description.Server{
						{Addr: address.Address("localhost:27018"), Kind: description.ServerKindStandalone},
					},
				},
				start: 0,
				end:   1,
			},
		}

		for _, tc := range testCases {
			t.Run(tc.name, func(t *testing.T) {
				result, err := (&Write{}).SelectServer(tc.desc, tc.desc.Servers)
				noerr(t, err)
				if len(result) != tc.end-tc.start {
					t.Errorf("Incorrect number of servers selected. got %d; want %d", len(result), tc.end-tc.start)
				}
				if diff := cmp.Diff(result, tc.desc.Servers[tc.start:tc.end]); diff != "" {
					t.Errorf("Incorrect servers selected (-got +want):\n%s", diff)
				}
			})
		}
	})
	t.Run("LatencySelector", func(t *testing.T) {
		testCases := []struct {
			name  string
			desc  description.Topology
			start int
			end   int
		}{
			{
				name: "NoRTTSet",
				desc: description.Topology{
					Servers: []description.Server{
						{Addr: address.Address("localhost:27017")},
						{Addr: address.Address("localhost:27018")},
						{Addr: address.Address("localhost:27019")},
					},
				},
				start: 0,
				end:   3,
			},
			{
				name: "MultipleServers PartialNoRTTSet",
				desc: description.Topology{
					Servers: []description.Server{
						{Addr: address.Address("localhost:27017"), AverageRTT: 5 * time.Second, AverageRTTSet: true},
						{Addr: address.Address("localhost:27018"), AverageRTT: 10 * time.Second, AverageRTTSet: true},
						{Addr: address.Address("localhost:27019")},
					},
				},
				start: 0,
				end:   2,
			},
			{
				name: "MultipleServers",
				desc: description.Topology{
					Servers: []description.Server{
						{Addr: address.Address("localhost:27017"), AverageRTT: 5 * time.Second, AverageRTTSet: true},
						{Addr: address.Address("localhost:27018"), AverageRTT: 10 * time.Second, AverageRTTSet: true},
						{Addr: address.Address("localhost:27019"), AverageRTT: 26 * time.Second, AverageRTTSet: true},
					},
				},
				start: 0,
				end:   2,
			},
			{
				name:  "No Servers",
				desc:  description.Topology{Servers: []description.Server{}},
				start: 0,
				end:   0,
			},
			{
				name: "1 Server",
				desc: description.Topology{
					Servers: []description.Server{
						{Addr: address.Address("localhost:27017"), AverageRTT: 26 * time.Second, AverageRTTSet: true},
					},
				},
				start: 0,
				end:   1,
			},
		}

		for _, tc := range testCases {
			t.Run(tc.name, func(t *testing.T) {
				result, err := (&Latency{Latency: 20 * time.Second}).SelectServer(tc.desc, tc.desc.Servers)
				noerr(t, err)
				if len(result) != tc.end-tc.start {
					t.Errorf("Incorrect number of servers selected. got %d; want %d", len(result), tc.end-tc.start)
				}
				if diff := cmp.Diff(result, tc.desc.Servers[tc.start:tc.end]); diff != "" {
					t.Errorf("Incorrect servers selected (-got +want):\n%s", diff)
				}
			})
		}
	})
}

var readPrefTestPrimary = description.Server{
	Addr:              address.Address("localhost:27017"),
	HeartbeatInterval: time.Duration(10) * time.Second,
	LastWriteTime:     time.Date(2017, 2, 11, 14, 0, 0, 0, time.UTC),
	LastUpdateTime:    time.Date(2017, 2, 11, 14, 0, 2, 0, time.UTC),
	Kind:              description.ServerKindRSPrimary,
	Tags:              readpref.TagSet{readpref.Tag{Name: "a", Value: "1"}},
	WireVersion:       &description.VersionRange{Min: 6, Max: 21},
}
var readPrefTestSecondary1 = description.Server{
	Addr:              address.Address("localhost:27018"),
	HeartbeatInterval: time.Duration(10) * time.Second,
	LastWriteTime:     time.Date(2017, 2, 11, 13, 58, 0, 0, time.UTC),
	LastUpdateTime:    time.Date(2017, 2, 11, 14, 0, 2, 0, time.UTC),
	Kind:              description.ServerKindRSSecondary,
	Tags:              readpref.TagSet{readpref.Tag{Name: "a", Value: "1"}},
	WireVersion:       &description.VersionRange{Min: 6, Max: 21},
}
var readPrefTestSecondary2 = description.Server{
	Addr:              address.Address("localhost:27018"),
	HeartbeatInterval: time.Duration(10) * time.Second,
	LastWriteTime:     time.Date(2017, 2, 11, 14, 0, 0, 0, time.UTC),
	LastUpdateTime:    time.Date(2017, 2, 11, 14, 0, 2, 0, time.UTC),
	Kind:              description.ServerKindRSSecondary,
	Tags:              readpref.TagSet{readpref.Tag{Name: "a", Value: "2"}},
	WireVersion:       &description.VersionRange{Min: 6, Max: 21},
}
var readPrefTestTopology = description.Topology{
	Kind:    description.TopologyKindReplicaSetWithPrimary,
	Servers: []description.Server{readPrefTestPrimary, readPrefTestSecondary1, readPrefTestSecondary2},
}

func TestSelector_Sharded(t *testing.T) {
	t.Parallel()

	subject := readpref.Primary()

	s := description.Server{
		Addr:              address.Address("localhost:27017"),
		HeartbeatInterval: time.Duration(10) * time.Second,
		LastWriteTime:     time.Date(2017, 2, 11, 14, 0, 0, 0, time.UTC),
		LastUpdateTime:    time.Date(2017, 2, 11, 14, 0, 2, 0, time.UTC),
		Kind:              description.ServerKindMongos,
		WireVersion:       &description.VersionRange{Min: 6, Max: 21},
	}
	c := description.Topology{
		Kind:    description.TopologyKindSharded,
		Servers: []description.Server{s},
	}

	result, err := (&ReadPref{ReadPref: subject}).SelectServer(c, c.Servers)

	require.NoError(t, err)
	require.Len(t, result, 1)
	require.Equal(t, []description.Server{s}, result)
}

func BenchmarkLatencySelector(b *testing.B) {
	for _, bcase := range []struct {
		name        string
		serversHook func(servers []description.Server)
	}{
		{
			name:        "AllFit",
			serversHook: func(servers []description.Server) {},
		},
		{
			name: "AllButOneFit",
			serversHook: func(servers []description.Server) {
				servers[0].AverageRTT = 2 * time.Second
			},
		},
		{
			name: "HalfFit",
			serversHook: func(servers []description.Server) {
				for i := 0; i < len(servers); i += 2 {
					servers[i].AverageRTT = 2 * time.Second
				}
			},
		},
		{
			name: "OneFit",
			serversHook: func(servers []description.Server) {
				for i := 1; i < len(servers); i++ {
					servers[i].AverageRTT = 2 * time.Second
				}
			},
		},
	} {
		bcase := bcase

		b.Run(bcase.name, func(b *testing.B) {
			s := description.Server{
				Addr:              address.Address("localhost:27017"),
				HeartbeatInterval: time.Duration(10) * time.Second,
				LastWriteTime:     time.Date(2017, 2, 11, 14, 0, 0, 0, time.UTC),
				LastUpdateTime:    time.Date(2017, 2, 11, 14, 0, 2, 0, time.UTC),
				Kind:              description.ServerKindMongos,
				WireVersion:       &description.VersionRange{Min: 6, Max: 21},
				AverageRTTSet:     true,
				AverageRTT:        time.Second,
			}
			servers := make([]description.Server, 100)
			for i := 0; i < len(servers); i++ {
				servers[i] = s
			}
			bcase.serversHook(servers)
			//this will make base 1 sec latency < min (0.5) + conf (1)
			//and high latency 2 higher than the threshold
			servers[99].AverageRTT = 500 * time.Millisecond
			c := description.Topology{
				Kind:    description.TopologyKindSharded,
				Servers: servers,
			}

			b.ResetTimer()
			b.RunParallel(func(p *testing.PB) {
				b.ReportAllocs()
				for p.Next() {
					_, _ = (&Latency{Latency: time.Second}).SelectServer(c, c.Servers)
				}
			})
		})
	}
}

func BenchmarkSelector_Sharded(b *testing.B) {
	for _, bcase := range []struct {
		name        string
		serversHook func(servers []description.Server)
	}{
		{
			name:        "AllFit",
			serversHook: func(servers []description.Server) {},
		},
		{
			name: "AllButOneFit",
			serversHook: func(servers []description.Server) {
				servers[0].Kind = description.ServerKindLoadBalancer
			},
		},
		{
			name: "HalfFit",
			serversHook: func(servers []description.Server) {
				for i := 0; i < len(servers); i += 2 {
					servers[i].Kind = description.ServerKindLoadBalancer
				}
			},
		},
		{
			name: "OneFit",
			serversHook: func(servers []description.Server) {
				for i := 1; i < len(servers); i++ {
					servers[i].Kind = description.ServerKindLoadBalancer
				}
			},
		},
	} {
		bcase := bcase

		b.Run(bcase.name, func(b *testing.B) {
			subject := readpref.Primary()

			s := description.Server{
				Addr:              address.Address("localhost:27017"),
				HeartbeatInterval: time.Duration(10) * time.Second,
				LastWriteTime:     time.Date(2017, 2, 11, 14, 0, 0, 0, time.UTC),
				LastUpdateTime:    time.Date(2017, 2, 11, 14, 0, 2, 0, time.UTC),
				Kind:              description.ServerKindMongos,
				WireVersion:       &description.VersionRange{Min: 6, Max: 21},
			}
			servers := make([]description.Server, 100)
			for i := 0; i < len(servers); i++ {
				servers[i] = s
			}
			bcase.serversHook(servers)
			c := description.Topology{
				Kind:    description.TopologyKindSharded,
				Servers: servers,
			}

			b.ResetTimer()
			b.RunParallel(func(p *testing.PB) {
				b.ReportAllocs()
				for p.Next() {
					_, _ = (&ReadPref{ReadPref: subject}).SelectServer(c, c.Servers)
				}
			})
		})
	}
}

func Benchmark_SelectServer_SelectServer(b *testing.B) {
	topology := description.Topology{Kind: description.TopologyKindReplicaSet} // You can change the topology as needed
	candidates := []description.Server{
		{Kind: description.ServerKindMongos},
		{Kind: description.ServerKindRSPrimary},
		{Kind: description.ServerKindStandalone},
	}

	selector := &Write{} // Assuming this is the receiver type

	b.ReportAllocs()
	b.ResetTimer()

	for i := 0; i < b.N; i++ {
		_, err := selector.SelectServer(topology, candidates)
		if err != nil {
			b.Fatalf("Error selecting server: %v", err)
		}
	}
}

func TestSelector_Single(t *testing.T) {
	t.Parallel()

	subject := readpref.Primary()

	s := description.Server{
		Addr:              address.Address("localhost:27017"),
		HeartbeatInterval: time.Duration(10) * time.Second,
		LastWriteTime:     time.Date(2017, 2, 11, 14, 0, 0, 0, time.UTC),
		LastUpdateTime:    time.Date(2017, 2, 11, 14, 0, 2, 0, time.UTC),
		Kind:              description.ServerKindMongos,
		WireVersion:       &description.VersionRange{Min: 6, Max: 21},
	}
	c := description.Topology{
		Kind:    description.TopologyKindSingle,
		Servers: []description.Server{s},
	}

	result, err := (&ReadPref{ReadPref: subject}).SelectServer(c, c.Servers)

	require.NoError(t, err)
	require.Len(t, result, 1)
	require.Equal(t, []description.Server{s}, result)
}

func TestSelector_Primary(t *testing.T) {
	t.Parallel()

	subject := readpref.Primary()

	result, err := (&ReadPref{ReadPref: subject}).SelectServer(readPrefTestTopology, readPrefTestTopology.Servers)

	require.NoError(t, err)
	require.Len(t, result, 1)
	require.Equal(t, []description.Server{readPrefTestPrimary}, result)
}

func TestSelector_Primary_with_no_primary(t *testing.T) {
	t.Parallel()

	subject := readpref.Primary()

	result, err := (&ReadPref{ReadPref: subject}).
		SelectServer(readPrefTestTopology, []description.Server{readPrefTestSecondary1, readPrefTestSecondary2})

	require.NoError(t, err)
	require.Len(t, result, 0)
}

func TestSelector_PrimaryPreferred(t *testing.T) {
	t.Parallel()

	subject := &readpref.ReadPref{Mode: readpref.PrimaryPreferredMode}

	result, err := (&ReadPref{ReadPref: subject}).
		SelectServer(readPrefTestTopology, readPrefTestTopology.Servers)

	require.NoError(t, err)
	require.Len(t, result, 1)
	require.Equal(t, []description.Server{readPrefTestPrimary}, result)
}

func TestSelector_PrimaryPreferred_ignores_tags(t *testing.T) {
	t.Parallel()

	rpOpts := &readpref.Options{}

	tagSet, err := readpref.NewTagSet("a", "2")
	assert.NoError(t, err)

	rpOpts.TagSets = []readpref.TagSet{tagSet}

	subject, err := readpref.New(readpref.PrimaryPreferredMode, rpOpts)
	assert.NoError(t, err)

	result, err := (&ReadPref{ReadPref: subject}).
		SelectServer(readPrefTestTopology, readPrefTestTopology.Servers)

	require.NoError(t, err)
	require.Len(t, result, 1)
	require.Equal(t, []description.Server{readPrefTestPrimary}, result)
}

func TestSelector_PrimaryPreferred_with_no_primary(t *testing.T) {
	t.Parallel()

	subject, err := readpref.New(readpref.PrimaryPreferredMode, nil)
	assert.NoError(t, err)

	result, err := (&ReadPref{ReadPref: subject}).
		SelectServer(readPrefTestTopology, []description.Server{readPrefTestSecondary1, readPrefTestSecondary2})

	require.NoError(t, err)
	require.Len(t, result, 2)
	require.Equal(t, []description.Server{readPrefTestSecondary1, readPrefTestSecondary2}, result)
}

func TestSelector_PrimaryPreferred_with_no_primary_and_tags(t *testing.T) {
	t.Parallel()

	rpOpts := &readpref.Options{}

	tagSet, err := readpref.NewTagSet("a", "2")
	assert.NoError(t, err)

	rpOpts.TagSets = []readpref.TagSet{tagSet}

	subject, err := readpref.New(readpref.PrimaryPreferredMode, rpOpts)
	assert.NoError(t, err)

	result, err := (&ReadPref{ReadPref: subject}).
		SelectServer(readPrefTestTopology, []description.Server{readPrefTestSecondary1, readPrefTestSecondary2})

	require.NoError(t, err)
	require.Len(t, result, 1)
	require.Equal(t, []description.Server{readPrefTestSecondary2}, result)
}

func TestSelector_PrimaryPreferred_with_maxStaleness(t *testing.T) {
	t.Parallel()

	rpOpts := &readpref.Options{}

	maxStaleness := 90 * time.Second
	rpOpts.MaxStaleness = &maxStaleness

	subject, err := readpref.New(readpref.PrimaryPreferredMode, rpOpts)
	assert.NoError(t, err)

	result, err := (&ReadPref{ReadPref: subject}).
		SelectServer(readPrefTestTopology, readPrefTestTopology.Servers)

	require.NoError(t, err)
	require.Len(t, result, 1)
	require.Equal(t, []description.Server{readPrefTestPrimary}, result)
}

func TestSelector_PrimaryPreferred_with_maxStaleness_and_no_primary(t *testing.T) {
	t.Parallel()

	rpOpts := &readpref.Options{}

	maxStaleness := 90 * time.Second
	rpOpts.MaxStaleness = &maxStaleness

	subject, err := readpref.New(readpref.PrimaryPreferredMode, rpOpts)
	assert.NoError(t, err)

	result, err := (&ReadPref{ReadPref: subject}).
		SelectServer(readPrefTestTopology, []description.Server{readPrefTestSecondary1, readPrefTestSecondary2})

	require.NoError(t, err)
	require.Len(t, result, 1)
	require.Equal(t, []description.Server{readPrefTestSecondary2}, result)
}

func TestSelector_SecondaryPreferred(t *testing.T) {
	t.Parallel()

	subject, err := readpref.New(readpref.SecondaryPreferredMode, nil)
	assert.NoError(t, err)

	result, err := (&ReadPref{ReadPref: subject}).SelectServer(readPrefTestTopology, readPrefTestTopology.Servers)

	require.NoError(t, err)
	require.Len(t, result, 2)
	require.Equal(t, []description.Server{readPrefTestSecondary1, readPrefTestSecondary2}, result)
}

func TestSelector_SecondaryPreferred_with_tags(t *testing.T) {
	t.Parallel()

	rpOpts := &readpref.Options{}

	tagSet, err := readpref.NewTagSet("a", "2")
	assert.NoError(t, err)

	rpOpts.TagSets = []readpref.TagSet{tagSet}

	subject, err := readpref.New(readpref.SecondaryPreferredMode, rpOpts)
	assert.NoError(t, err)

	result, err := (&ReadPref{ReadPref: subject}).SelectServer(readPrefTestTopology, readPrefTestTopology.Servers)

	require.NoError(t, err)
	require.Len(t, result, 1)
	require.Equal(t, []description.Server{readPrefTestSecondary2}, result)
}

func TestSelector_SecondaryPreferred_with_tags_that_do_not_match(t *testing.T) {
	t.Parallel()

	rpOpts := &readpref.Options{}

	tagSet, err := readpref.NewTagSet("a", "3")
	assert.NoError(t, err)

	rpOpts.TagSets = []readpref.TagSet{tagSet}

	subject, err := readpref.New(readpref.SecondaryPreferredMode, rpOpts)
	assert.NoError(t, err)

	result, err := (&ReadPref{ReadPref: subject}).SelectServer(readPrefTestTopology, readPrefTestTopology.Servers)

	require.NoError(t, err)
	require.Len(t, result, 1)
	require.Equal(t, []description.Server{readPrefTestPrimary}, result)
}

func TestSelector_SecondaryPreferred_with_tags_that_do_not_match_and_no_primary(t *testing.T) {
	t.Parallel()

	rpOpts := &readpref.Options{}

	tagSet, err := readpref.NewTagSet("a", "3")
	assert.NoError(t, err)

	rpOpts.TagSets = []readpref.TagSet{tagSet}

	subject, err := readpref.New(readpref.SecondaryPreferredMode, rpOpts)
	assert.NoError(t, err)

	result, err := (&ReadPref{ReadPref: subject}).SelectServer(readPrefTestTopology, []description.Server{readPrefTestSecondary1, readPrefTestSecondary2})

	require.NoError(t, err)
	require.Len(t, result, 0)
}

func TestSelector_SecondaryPreferred_with_no_secondaries(t *testing.T) {
	t.Parallel()

	subject, err := readpref.New(readpref.SecondaryPreferredMode, nil)
	assert.NoError(t, err)

	result, err := (&ReadPref{ReadPref: subject}).SelectServer(readPrefTestTopology, []description.Server{readPrefTestPrimary})

	require.NoError(t, err)
	require.Len(t, result, 1)
	require.Equal(t, []description.Server{readPrefTestPrimary}, result)
}

func TestSelector_SecondaryPreferred_with_no_secondaries_or_primary(t *testing.T) {
	t.Parallel()

	subject := &readpref.ReadPref{Mode: readpref.SecondaryPreferredMode}

	result, err := (&ReadPref{ReadPref: subject}).SelectServer(readPrefTestTopology, []description.Server{})

	require.NoError(t, err)
	require.Len(t, result, 0)
}

func TestSelector_SecondaryPreferred_with_maxStaleness(t *testing.T) {
	t.Parallel()

	rpOpts := &readpref.Options{}

	maxStaleness := 90 * time.Second
	rpOpts.MaxStaleness = &maxStaleness

	subject, err := readpref.New(readpref.SecondaryPreferredMode, rpOpts)
	assert.NoError(t, err)

	result, err := (&ReadPref{ReadPref: subject}).SelectServer(readPrefTestTopology, readPrefTestTopology.Servers)

	require.NoError(t, err)
	require.Len(t, result, 1)
	require.Equal(t, []description.Server{readPrefTestSecondary2}, result)
}

func TestSelector_SecondaryPreferred_with_maxStaleness_and_no_primary(t *testing.T) {
	t.Parallel()

	rpOpts := &readpref.Options{}

	maxStaleness := 90 * time.Second
	rpOpts.MaxStaleness = &maxStaleness

	subject, err := readpref.New(readpref.SecondaryPreferredMode, rpOpts)
	assert.NoError(t, err)

	result, err := (&ReadPref{ReadPref: subject}).SelectServer(readPrefTestTopology, []description.Server{readPrefTestSecondary1, readPrefTestSecondary2})

	require.NoError(t, err)
	require.Len(t, result, 1)
	require.Equal(t, []description.Server{readPrefTestSecondary2}, result)
}

func TestSelector_Secondary(t *testing.T) {
	t.Parallel()

	subject := &readpref.ReadPref{Mode: readpref.SecondaryPreferredMode}

	result, err := (&ReadPref{ReadPref: subject}).SelectServer(readPrefTestTopology, readPrefTestTopology.Servers)

	require.NoError(t, err)
	require.Len(t, result, 2)
	require.Equal(t, []description.Server{readPrefTestSecondary1, readPrefTestSecondary2}, result)
}

func TestSelector_Secondary_with_tags(t *testing.T) {
	t.Parallel()

	rpOpts := &readpref.Options{}

	maxStaleness := 90 * time.Second
	rpOpts.MaxStaleness = &maxStaleness

	subject, _ := readpref.New(readpref.SecondaryMode, rpOpts)

	result, err := (&ReadPref{ReadPref: subject}).SelectServer(readPrefTestTopology, readPrefTestTopology.Servers)

	require.NoError(t, err)
	require.Len(t, result, 1)
	require.Equal(t, []description.Server{readPrefTestSecondary2}, result)
}

func TestSelector_Secondary_with_empty_tag_set(t *testing.T) {
	t.Parallel()

	primaryNoTags := description.Server{
		Addr:        address.Address("localhost:27017"),
		Kind:        description.ServerKindRSPrimary,
		WireVersion: &description.VersionRange{Min: 6, Max: 21},
	}
	firstSecondaryNoTags := description.Server{
		Addr:        address.Address("localhost:27018"),
		Kind:        description.ServerKindRSSecondary,
		WireVersion: &description.VersionRange{Min: 6, Max: 21},
	}
	secondSecondaryNoTags := description.Server{
		Addr:        address.Address("localhost:27019"),
		Kind:        description.ServerKindRSSecondary,
		WireVersion: &description.VersionRange{Min: 6, Max: 21},
	}
	topologyNoTags := description.Topology{
		Kind:    description.TopologyKindReplicaSetWithPrimary,
		Servers: []description.Server{primaryNoTags, firstSecondaryNoTags, secondSecondaryNoTags},
	}

	nonMatchingSet := readpref.TagSet{
		{Name: "foo", Value: "bar"},
	}
	emptyTagSet := readpref.TagSet{}

	rpOpts := &readpref.Options{}
	rpOpts.TagSets = []readpref.TagSet{nonMatchingSet, emptyTagSet}

	rp, _ := readpref.New(readpref.SecondaryPreferredMode, rpOpts)

	result, err := (&ReadPref{ReadPref: rp}).SelectServer(topologyNoTags, topologyNoTags.Servers)
	assert.Nil(t, err, "SelectServer error: %v", err)
	expectedResult := []description.Server{firstSecondaryNoTags, secondSecondaryNoTags}
	assert.Equal(t, expectedResult, result, "expected result %v, got %v", expectedResult, result)
}

func TestSelector_Secondary_with_tags_that_do_not_match(t *testing.T) {
	t.Parallel()

	tagSet, err := readpref.NewTagSet("a", "3")
	assert.NoError(t, err)

	rpOpts := &readpref.Options{}
	rpOpts.TagSets = []readpref.TagSet{tagSet}

	subject, _ := readpref.New(readpref.SecondaryMode, rpOpts)

	result, err := (&ReadPref{ReadPref: subject}).SelectServer(readPrefTestTopology, readPrefTestTopology.Servers)

	require.NoError(t, err)
	require.Len(t, result, 0)
}

func TestSelector_Secondary_with_no_secondaries(t *testing.T) {
	t.Parallel()

	subject := &readpref.ReadPref{Mode: readpref.SecondaryMode}

	result, err := (&ReadPref{ReadPref: subject}).SelectServer(readPrefTestTopology, []description.Server{readPrefTestPrimary})

	require.NoError(t, err)
	require.Len(t, result, 0)
}

func TestSelector_Secondary_with_maxStaleness(t *testing.T) {
	t.Parallel()

	rpOpts := &readpref.Options{}

	maxStaleness := 90 * time.Second
	rpOpts.MaxStaleness = &maxStaleness

	subject, _ := readpref.New(readpref.SecondaryMode, rpOpts)

	result, err := (&ReadPref{ReadPref: subject}).SelectServer(readPrefTestTopology, readPrefTestTopology.Servers)

	require.NoError(t, err)
	require.Len(t, result, 1)
	require.Equal(t, []description.Server{readPrefTestSecondary2}, result)
}

func TestSelector_Secondary_with_maxStaleness_and_no_primary(t *testing.T) {
	t.Parallel()

	rpOpts := &readpref.Options{}

	maxStaleness := 90 * time.Second
	rpOpts.MaxStaleness = &maxStaleness

	subject, _ := readpref.New(readpref.SecondaryMode, rpOpts)

	result, err := (&ReadPref{ReadPref: subject}).SelectServer(readPrefTestTopology, []description.Server{readPrefTestSecondary1, readPrefTestSecondary2})

	require.NoError(t, err)
	require.Len(t, result, 1)
	require.Equal(t, []description.Server{readPrefTestSecondary2}, result)
}

func TestSelector_Nearest(t *testing.T) {
	t.Parallel()

	subject := &readpref.ReadPref{Mode: readpref.NearestMode}

	result, err := (&ReadPref{ReadPref: subject}).SelectServer(readPrefTestTopology, readPrefTestTopology.Servers)

	require.NoError(t, err)
	require.Len(t, result, 3)
	require.Equal(t, []description.Server{readPrefTestPrimary, readPrefTestSecondary1, readPrefTestSecondary2}, result)
}

func TestSelector_Nearest_with_tags(t *testing.T) {
	t.Parallel()

	rpOpts := &readpref.Options{}

	tagSet, err := readpref.NewTagSet("a", "1")
	assert.NoError(t, err)

	rpOpts.TagSets = []readpref.TagSet{tagSet}

	subject, _ := readpref.New(readpref.NearestMode, rpOpts)

	result, err := (&ReadPref{ReadPref: subject}).SelectServer(readPrefTestTopology, readPrefTestTopology.Servers)

	require.NoError(t, err)
	require.Len(t, result, 2)
	require.Equal(t, []description.Server{readPrefTestPrimary, readPrefTestSecondary1}, result)
}

func TestSelector_Nearest_with_tags_that_do_not_match(t *testing.T) {
	t.Parallel()

	rpOpts := &readpref.Options{}

	tagSet, err := readpref.NewTagSet("a", "3")
	assert.NoError(t, err)

	rpOpts.TagSets = []readpref.TagSet{tagSet}

	subject, _ := readpref.New(readpref.NearestMode, rpOpts)

	result, err := (&ReadPref{ReadPref: subject}).SelectServer(readPrefTestTopology, readPrefTestTopology.Servers)

	require.NoError(t, err)
	require.Len(t, result, 0)
}

func TestSelector_Nearest_with_no_primary(t *testing.T) {
	t.Parallel()

	subject := &readpref.ReadPref{Mode: readpref.NearestMode}

	result, err := (&ReadPref{ReadPref: subject}).SelectServer(readPrefTestTopology, []description.Server{readPrefTestSecondary1, readPrefTestSecondary2})

	require.NoError(t, err)
	require.Len(t, result, 2)
	require.Equal(t, []description.Server{readPrefTestSecondary1, readPrefTestSecondary2}, result)
}

func TestSelector_Nearest_with_no_secondaries(t *testing.T) {
	t.Parallel()

	subject := &readpref.ReadPref{Mode: readpref.NearestMode}

	result, err := (&ReadPref{ReadPref: subject}).SelectServer(readPrefTestTopology, []description.Server{readPrefTestPrimary})

	require.NoError(t, err)
	require.Len(t, result, 1)
	require.Equal(t, []description.Server{readPrefTestPrimary}, result)
}

func TestSelector_Nearest_with_maxStaleness(t *testing.T) {
	t.Parallel()

	rpOpts := &readpref.Options{}

	maxStaleness := 90 * time.Second
	rpOpts.MaxStaleness = &maxStaleness

	subject, _ := readpref.New(readpref.NearestMode, rpOpts)

	result, err := (&ReadPref{ReadPref: subject}).SelectServer(readPrefTestTopology, readPrefTestTopology.Servers)

	require.NoError(t, err)
	require.Len(t, result, 2)
	require.Equal(t, []description.Server{readPrefTestPrimary, readPrefTestSecondary2}, result)
}

func TestSelector_Nearest_with_maxStaleness_and_no_primary(t *testing.T) {
	t.Parallel()

	rpOpts := &readpref.Options{}

	maxStaleness := 90 * time.Second
	rpOpts.MaxStaleness = &maxStaleness

	subject, _ := readpref.New(readpref.NearestMode, rpOpts)

	result, err := (&ReadPref{ReadPref: subject}).SelectServer(readPrefTestTopology, []description.Server{readPrefTestSecondary1, readPrefTestSecondary2})

	require.NoError(t, err)
	require.Len(t, result, 1)
	require.Equal(t, []description.Server{readPrefTestSecondary2}, result)
}

func TestSelector_Max_staleness_is_less_than_90_seconds(t *testing.T) {
	t.Parallel()

	rpOpts := &readpref.Options{}

	maxStaleness := 50 * time.Second
	rpOpts.MaxStaleness = &maxStaleness

	subject, _ := readpref.New(readpref.NearestMode, rpOpts)

	s := description.Server{
		Addr:              address.Address("localhost:27017"),
		HeartbeatInterval: time.Duration(10) * time.Second,
		LastWriteTime:     time.Date(2017, 2, 11, 14, 0, 0, 0, time.UTC),
		LastUpdateTime:    time.Date(2017, 2, 11, 14, 0, 2, 0, time.UTC),
		Kind:              description.ServerKindRSPrimary,
		WireVersion:       &description.VersionRange{Min: 6, Max: 21},
	}
	c := description.Topology{
		Kind:    description.TopologyKindReplicaSetWithPrimary,
		Servers: []description.Server{s},
	}

	_, err := (&ReadPref{ReadPref: subject}).SelectServer(c, c.Servers)

	require.Error(t, err)
}

func TestSelector_Max_staleness_is_too_low(t *testing.T) {
	t.Parallel()

	rpOpts := &readpref.Options{}

	maxStaleness := 100 * time.Second
	rpOpts.MaxStaleness = &maxStaleness

	subject, _ := readpref.New(readpref.NearestMode, rpOpts)

	s := description.Server{
		Addr:              address.Address("localhost:27017"),
		HeartbeatInterval: time.Duration(100) * time.Second,
		LastWriteTime:     time.Date(2017, 2, 11, 14, 0, 0, 0, time.UTC),
		LastUpdateTime:    time.Date(2017, 2, 11, 14, 0, 2, 0, time.UTC),
		Kind:              description.ServerKindRSPrimary,
		WireVersion:       &description.VersionRange{Min: 6, Max: 21},
	}
	c := description.Topology{
		Kind:    description.TopologyKindReplicaSetWithPrimary,
		Servers: []description.Server{s},
	}

	_, err := (&ReadPref{ReadPref: subject}).SelectServer(c, c.Servers)

	require.Error(t, err)
}

func TestEqualServers(t *testing.T) {
	int64ToPtr := func(i64 int64) *int64 { return &i64 }

	t.Run("equals", func(t *testing.T) {
		defaultServer := description.Server{}
		// Only some of the Server fields affect equality
		testCases := []struct {
			name   string
			server description.Server
			equal  bool
		}{
			{"empty", description.Server{}, true},
			{"address", description.Server{Addr: address.Address("foo")}, true},
			{"arbiters", description.Server{Arbiters: []string{"foo"}}, false},
			{"rtt", description.Server{AverageRTT: time.Second}, true},
			{"compression", description.Server{Compression: []string{"foo"}}, true},
			{"canonicalAddr", description.Server{CanonicalAddr: address.Address("foo")}, false},
			{"electionID", description.Server{ElectionID: bson.NewObjectID()}, false},
			{"heartbeatInterval", description.Server{HeartbeatInterval: time.Second}, true},
			{"hosts", description.Server{Hosts: []string{"foo"}}, false},
			{"lastError", description.Server{LastError: errors.New("foo")}, false},
			{"lastUpdateTime", description.Server{LastUpdateTime: time.Now()}, true},
			{"lastWriteTime", description.Server{LastWriteTime: time.Now()}, true},
			{"maxBatchCount", description.Server{MaxBatchCount: 1}, true},
			{"maxDocumentSize", description.Server{MaxDocumentSize: 1}, true},
			{"maxMessageSize", description.Server{MaxMessageSize: 1}, true},
			{"members", description.Server{Members: []address.Address{address.Address("foo")}}, true},
			{"passives", description.Server{Passives: []string{"foo"}}, false},
			{"passive", description.Server{Passive: true}, true},
			{"primary", description.Server{Primary: address.Address("foo")}, false},
			{"readOnly", description.Server{ReadOnly: true}, true},
			{
				"sessionTimeoutMinutes",
				description.Server{
					SessionTimeoutMinutes: int64ToPtr(1),
				},
				false,
			},
			{"setName", description.Server{SetName: "foo"}, false},
			{"setVersion", description.Server{SetVersion: 1}, false},
			{"tags", description.Server{Tags: readpref.TagSet{readpref.Tag{"foo", "bar"}}}, false},
			{"topologyVersion", description.Server{TopologyVersion: &description.TopologyVersion{bson.NewObjectID(), 0}}, false},
			{"kind", description.Server{Kind: description.ServerKindStandalone}, false},
			{"wireVersion", description.Server{WireVersion: &description.VersionRange{1, 2}}, false},
		}
		for _, tc := range testCases {
			t.Run(tc.name, func(t *testing.T) {
				actual := driverutil.EqualServers(defaultServer, tc.server)
				assert.Equal(t, actual, tc.equal, "expected %v, got %v", tc.equal, actual)
			})
		}
	})
}

func TestVersionRangeIncludes(t *testing.T) {
	t.Parallel()

	subject := driverutil.NewVersionRange(1, 3)

	tests := []struct {
		n        int32
		expected bool
	}{
		{0, false},
		{1, true},
		{2, true},
		{3, true},
		{4, false},
		{10, false},
	}

	for _, test := range tests {
		actual := driverutil.VersionRangeIncludes(subject, test.n)
		if actual != test.expected {
			t.Fatalf("expected %v to be %t", test.n, test.expected)
		}
	}
}<|MERGE_RESOLUTION|>--- conflicted
+++ resolved
@@ -14,16 +14,6 @@
 	"time"
 
 	"github.com/google/go-cmp/cmp"
-<<<<<<< HEAD
-	"go.mongodb.org/mongo-driver/bson"
-	"go.mongodb.org/mongo-driver/internal/assert"
-	"go.mongodb.org/mongo-driver/internal/driverutil"
-	"go.mongodb.org/mongo-driver/internal/require"
-	"go.mongodb.org/mongo-driver/internal/spectest"
-	"go.mongodb.org/mongo-driver/mongo/address"
-	"go.mongodb.org/mongo-driver/mongo/readpref"
-	"go.mongodb.org/mongo-driver/x/mongo/driver/description"
-=======
 	"go.mongodb.org/mongo-driver/v2/bson"
 	"go.mongodb.org/mongo-driver/v2/internal/assert"
 	"go.mongodb.org/mongo-driver/v2/internal/driverutil"
@@ -31,9 +21,7 @@
 	"go.mongodb.org/mongo-driver/v2/internal/spectest"
 	"go.mongodb.org/mongo-driver/v2/mongo/address"
 	"go.mongodb.org/mongo-driver/v2/mongo/readpref"
-	"go.mongodb.org/mongo-driver/v2/tag"
 	"go.mongodb.org/mongo-driver/v2/x/mongo/driver/description"
->>>>>>> 58765544
 )
 
 type lastWriteDate struct {
@@ -254,20 +242,22 @@
 		return err
 	}
 
-	rpOpts := &readpref.Options{}
+	rpOpts := readpref.Options()
 
 	tagSets := readpref.NewTagSetsFromMaps(test.ReadPreference.TagSets)
 	if anyTagsInSets(tagSets) {
-		rpOpts.TagSets = tagSets
+		rpOpts.SetTagSets(tagSets)
 	}
 
 	if test.ReadPreference.MaxStaleness != nil {
 		s := time.Duration(*test.ReadPreference.MaxStaleness) * time.Second
-		rpOpts.MaxStaleness = &s
+		rpOpts.SetMaxStaleness(s)
 	}
 
 	rp, err := readpref.New(readprefMode, rpOpts)
-	assert.NoError(t, err)
+	if err != nil {
+		return err
+	}
 
 	var selector description.ServerSelector
 
@@ -777,12 +767,12 @@
 func TestSelector_PrimaryPreferred_ignores_tags(t *testing.T) {
 	t.Parallel()
 
-	rpOpts := &readpref.Options{}
+	rpOpts := readpref.Options()
 
 	tagSet, err := readpref.NewTagSet("a", "2")
 	assert.NoError(t, err)
 
-	rpOpts.TagSets = []readpref.TagSet{tagSet}
+	rpOpts.SetTagSets([]readpref.TagSet{tagSet})
 
 	subject, err := readpref.New(readpref.PrimaryPreferredMode, rpOpts)
 	assert.NoError(t, err)
@@ -812,12 +802,12 @@
 func TestSelector_PrimaryPreferred_with_no_primary_and_tags(t *testing.T) {
 	t.Parallel()
 
-	rpOpts := &readpref.Options{}
+	rpOpts := readpref.Options()
 
 	tagSet, err := readpref.NewTagSet("a", "2")
 	assert.NoError(t, err)
 
-	rpOpts.TagSets = []readpref.TagSet{tagSet}
+	rpOpts.SetTagSets([]readpref.TagSet{tagSet})
 
 	subject, err := readpref.New(readpref.PrimaryPreferredMode, rpOpts)
 	assert.NoError(t, err)
@@ -833,10 +823,10 @@
 func TestSelector_PrimaryPreferred_with_maxStaleness(t *testing.T) {
 	t.Parallel()
 
-	rpOpts := &readpref.Options{}
+	rpOpts := readpref.Options()
 
 	maxStaleness := 90 * time.Second
-	rpOpts.MaxStaleness = &maxStaleness
+	rpOpts.SetMaxStaleness(maxStaleness)
 
 	subject, err := readpref.New(readpref.PrimaryPreferredMode, rpOpts)
 	assert.NoError(t, err)
@@ -852,10 +842,10 @@
 func TestSelector_PrimaryPreferred_with_maxStaleness_and_no_primary(t *testing.T) {
 	t.Parallel()
 
-	rpOpts := &readpref.Options{}
+	rpOpts := readpref.Options()
 
 	maxStaleness := 90 * time.Second
-	rpOpts.MaxStaleness = &maxStaleness
+	rpOpts.SetMaxStaleness(maxStaleness)
 
 	subject, err := readpref.New(readpref.PrimaryPreferredMode, rpOpts)
 	assert.NoError(t, err)
@@ -884,12 +874,12 @@
 func TestSelector_SecondaryPreferred_with_tags(t *testing.T) {
 	t.Parallel()
 
-	rpOpts := &readpref.Options{}
+	rpOpts := readpref.Options()
 
 	tagSet, err := readpref.NewTagSet("a", "2")
 	assert.NoError(t, err)
 
-	rpOpts.TagSets = []readpref.TagSet{tagSet}
+	rpOpts.SetTagSets([]readpref.TagSet{tagSet})
 
 	subject, err := readpref.New(readpref.SecondaryPreferredMode, rpOpts)
 	assert.NoError(t, err)
@@ -904,12 +894,12 @@
 func TestSelector_SecondaryPreferred_with_tags_that_do_not_match(t *testing.T) {
 	t.Parallel()
 
-	rpOpts := &readpref.Options{}
+	rpOpts := readpref.Options()
 
 	tagSet, err := readpref.NewTagSet("a", "3")
 	assert.NoError(t, err)
 
-	rpOpts.TagSets = []readpref.TagSet{tagSet}
+	rpOpts.SetTagSets([]readpref.TagSet{tagSet})
 
 	subject, err := readpref.New(readpref.SecondaryPreferredMode, rpOpts)
 	assert.NoError(t, err)
@@ -924,12 +914,12 @@
 func TestSelector_SecondaryPreferred_with_tags_that_do_not_match_and_no_primary(t *testing.T) {
 	t.Parallel()
 
-	rpOpts := &readpref.Options{}
+	rpOpts := readpref.Options()
 
 	tagSet, err := readpref.NewTagSet("a", "3")
 	assert.NoError(t, err)
 
-	rpOpts.TagSets = []readpref.TagSet{tagSet}
+	rpOpts.SetTagSets([]readpref.TagSet{tagSet})
 
 	subject, err := readpref.New(readpref.SecondaryPreferredMode, rpOpts)
 	assert.NoError(t, err)
@@ -967,10 +957,10 @@
 func TestSelector_SecondaryPreferred_with_maxStaleness(t *testing.T) {
 	t.Parallel()
 
-	rpOpts := &readpref.Options{}
+	rpOpts := readpref.Options()
 
 	maxStaleness := 90 * time.Second
-	rpOpts.MaxStaleness = &maxStaleness
+	rpOpts.SetMaxStaleness(maxStaleness)
 
 	subject, err := readpref.New(readpref.SecondaryPreferredMode, rpOpts)
 	assert.NoError(t, err)
@@ -985,10 +975,10 @@
 func TestSelector_SecondaryPreferred_with_maxStaleness_and_no_primary(t *testing.T) {
 	t.Parallel()
 
-	rpOpts := &readpref.Options{}
+	rpOpts := readpref.Options()
 
 	maxStaleness := 90 * time.Second
-	rpOpts.MaxStaleness = &maxStaleness
+	rpOpts.SetMaxStaleness(maxStaleness)
 
 	subject, err := readpref.New(readpref.SecondaryPreferredMode, rpOpts)
 	assert.NoError(t, err)
@@ -1015,10 +1005,10 @@
 func TestSelector_Secondary_with_tags(t *testing.T) {
 	t.Parallel()
 
-	rpOpts := &readpref.Options{}
+	rpOpts := readpref.Options()
 
 	maxStaleness := 90 * time.Second
-	rpOpts.MaxStaleness = &maxStaleness
+	rpOpts.SetMaxStaleness(maxStaleness)
 
 	subject, _ := readpref.New(readpref.SecondaryMode, rpOpts)
 
@@ -1057,8 +1047,8 @@
 	}
 	emptyTagSet := readpref.TagSet{}
 
-	rpOpts := &readpref.Options{}
-	rpOpts.TagSets = []readpref.TagSet{nonMatchingSet, emptyTagSet}
+	rpOpts := readpref.Options()
+	rpOpts.SetTagSets([]readpref.TagSet{nonMatchingSet, emptyTagSet})
 
 	rp, _ := readpref.New(readpref.SecondaryPreferredMode, rpOpts)
 
@@ -1074,8 +1064,8 @@
 	tagSet, err := readpref.NewTagSet("a", "3")
 	assert.NoError(t, err)
 
-	rpOpts := &readpref.Options{}
-	rpOpts.TagSets = []readpref.TagSet{tagSet}
+	rpOpts := readpref.Options()
+	rpOpts.SetTagSets([]readpref.TagSet{tagSet})
 
 	subject, _ := readpref.New(readpref.SecondaryMode, rpOpts)
 
@@ -1099,10 +1089,10 @@
 func TestSelector_Secondary_with_maxStaleness(t *testing.T) {
 	t.Parallel()
 
-	rpOpts := &readpref.Options{}
+	rpOpts := readpref.Options()
 
 	maxStaleness := 90 * time.Second
-	rpOpts.MaxStaleness = &maxStaleness
+	rpOpts.SetMaxStaleness(maxStaleness)
 
 	subject, _ := readpref.New(readpref.SecondaryMode, rpOpts)
 
@@ -1116,10 +1106,10 @@
 func TestSelector_Secondary_with_maxStaleness_and_no_primary(t *testing.T) {
 	t.Parallel()
 
-	rpOpts := &readpref.Options{}
+	rpOpts := readpref.Options()
 
 	maxStaleness := 90 * time.Second
-	rpOpts.MaxStaleness = &maxStaleness
+	rpOpts.SetMaxStaleness(maxStaleness)
 
 	subject, _ := readpref.New(readpref.SecondaryMode, rpOpts)
 
@@ -1145,12 +1135,12 @@
 func TestSelector_Nearest_with_tags(t *testing.T) {
 	t.Parallel()
 
-	rpOpts := &readpref.Options{}
+	rpOpts := readpref.Options()
 
 	tagSet, err := readpref.NewTagSet("a", "1")
 	assert.NoError(t, err)
 
-	rpOpts.TagSets = []readpref.TagSet{tagSet}
+	rpOpts.SetTagSets([]readpref.TagSet{tagSet})
 
 	subject, _ := readpref.New(readpref.NearestMode, rpOpts)
 
@@ -1164,12 +1154,12 @@
 func TestSelector_Nearest_with_tags_that_do_not_match(t *testing.T) {
 	t.Parallel()
 
-	rpOpts := &readpref.Options{}
+	rpOpts := readpref.Options()
 
 	tagSet, err := readpref.NewTagSet("a", "3")
 	assert.NoError(t, err)
 
-	rpOpts.TagSets = []readpref.TagSet{tagSet}
+	rpOpts.SetTagSets([]readpref.TagSet{tagSet})
 
 	subject, _ := readpref.New(readpref.NearestMode, rpOpts)
 
@@ -1206,10 +1196,10 @@
 func TestSelector_Nearest_with_maxStaleness(t *testing.T) {
 	t.Parallel()
 
-	rpOpts := &readpref.Options{}
+	rpOpts := readpref.Options()
 
 	maxStaleness := 90 * time.Second
-	rpOpts.MaxStaleness = &maxStaleness
+	rpOpts.SetMaxStaleness(maxStaleness)
 
 	subject, _ := readpref.New(readpref.NearestMode, rpOpts)
 
@@ -1223,10 +1213,10 @@
 func TestSelector_Nearest_with_maxStaleness_and_no_primary(t *testing.T) {
 	t.Parallel()
 
-	rpOpts := &readpref.Options{}
+	rpOpts := readpref.Options()
 
 	maxStaleness := 90 * time.Second
-	rpOpts.MaxStaleness = &maxStaleness
+	rpOpts.SetMaxStaleness(maxStaleness)
 
 	subject, _ := readpref.New(readpref.NearestMode, rpOpts)
 
@@ -1240,10 +1230,10 @@
 func TestSelector_Max_staleness_is_less_than_90_seconds(t *testing.T) {
 	t.Parallel()
 
-	rpOpts := &readpref.Options{}
+	rpOpts := readpref.Options()
 
 	maxStaleness := 50 * time.Second
-	rpOpts.MaxStaleness = &maxStaleness
+	rpOpts.SetMaxStaleness(maxStaleness)
 
 	subject, _ := readpref.New(readpref.NearestMode, rpOpts)
 
@@ -1268,10 +1258,10 @@
 func TestSelector_Max_staleness_is_too_low(t *testing.T) {
 	t.Parallel()
 
-	rpOpts := &readpref.Options{}
+	rpOpts := readpref.Options()
 
 	maxStaleness := 100 * time.Second
-	rpOpts.MaxStaleness = &maxStaleness
+	rpOpts.SetMaxStaleness(maxStaleness)
 
 	subject, _ := readpref.New(readpref.NearestMode, rpOpts)
 
