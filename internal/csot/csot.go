--- conflicted
+++ resolved
@@ -40,11 +40,7 @@
 func WithTimeout(parent context.Context, timeout *time.Duration) (context.Context, context.CancelFunc) {
 	cancel := func() {}
 
-<<<<<<< HEAD
-	if IsTimeoutContext(parent) || timeout == nil {
-=======
 	if timeout == nil || IsTimeoutContext(parent) {
->>>>>>> 884f2baf
 		// In the following conditions, do nothing:
 		//	1. The parent already has a deadline
 		//	2. The parent does not have a deadline, but a client-level timeout has
