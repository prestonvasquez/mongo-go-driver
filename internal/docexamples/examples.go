--- conflicted
+++ resolved
@@ -2598,14 +2598,7 @@
 	txnOpts.SetReadPreference(readpref.Secondary())
 
 	// Make a new session that is causally consistent with session1 so session2 reads what session1 writes
-<<<<<<< HEAD
-	secondaryRP := &readpref.ReadPref{Mode: readpref.SecondaryMode}
-
-	opts = options.Session().SetDefaultReadPreference(secondaryRP).
-		SetDefaultReadConcern(rc).SetDefaultWriteConcern(wc)
-=======
 	opts = options.Session().SetDefaultTransactionOptions(txnOpts)
->>>>>>> 58765544
 	session2, err := client.StartSession(opts)
 	if err != nil {
 		return err
