// Copyright (C) MongoDB, Inc. 2017-present.
//
// Licensed under the Apache License, Version 2.0 (the "License"); you may
// not use this file except in compliance with the License. You may obtain
// a copy of the License at http://www.apache.org/licenses/LICENSE-2.0

package bson

import (
	"bytes"
	"encoding/json"
	"sync"
)

const defaultDstCap = 256

var extjPool = sync.Pool{
	New: func() interface{} {
		return new(extJSONValueWriter)
	},
}

// Marshaler is the interface implemented by types that can marshal themselves
// into a valid BSON document.
//
// Implementations of Marshaler must return a full BSON document. To create
// custom BSON marshaling behavior for individual values in a BSON document,
// implement the ValueMarshaler interface instead.
type Marshaler interface {
	MarshalBSON() ([]byte, error)
}

// ValueMarshaler is the interface implemented by types that can marshal
// themselves into a valid BSON value. The format of the returned bytes must
// match the returned type.
//
// Implementations of ValueMarshaler must return an individual BSON value. To
// create custom BSON marshaling behavior for an entire BSON document, implement
// the Marshaler interface instead.
type ValueMarshaler interface {
	MarshalBSONValue() (typ byte, data []byte, err error)
}

// Pool of buffers for marshalling BSON.
var bufPool = sync.Pool{
	New: func() interface{} {
		return new(bytes.Buffer)
	},
}

// Marshal returns the BSON encoding of val as a BSON document. If val is not a type that can be transformed into a
// document, MarshalValue should be used instead.
//
// Marshal will use the default registry created by NewRegistry to recursively
// marshal val into a []byte. Marshal will inspect struct tags and alter the
// marshaling process accordingly.
func Marshal(val interface{}) ([]byte, error) {
	sw := bufPool.Get().(*bytes.Buffer)
	defer func() {
		// Proper usage of a sync.Pool requires each entry to have approximately
		// the same memory cost. To obtain this property when the stored type
		// contains a variably-sized buffer, we add a hard limit on the maximum
		// buffer to place back in the pool. We limit the size to 16MiB because
		// that's the maximum wire message size supported by any current MongoDB
		// server.
		//
		// Comment based on
		// https://cs.opensource.google/go/go/+/refs/tags/go1.19:src/fmt/print.go;l=147
		//
		// Recycle byte slices that are smaller than 16MiB and at least half
		// occupied.
		if sw.Cap() < 16*1024*1024 && sw.Cap()/2 < sw.Len() {
			bufPool.Put(sw)
		}
	}()
	sw.Reset()
<<<<<<< HEAD
	vw := NewDocumentWriter(sw)
=======

	vw := getDocumentWriter(sw)
	defer putDocumentWriter(vw)

>>>>>>> 7272677f
	enc := encPool.Get().(*Encoder)
	defer encPool.Put(enc)
	enc.Reset(vw)
	enc.SetRegistry(defaultRegistry)
	err := enc.Encode(val)
	if err != nil {
		return nil, err
	}
	buf := append([]byte(nil), sw.Bytes()...)
	return buf, nil
}

// MarshalValue returns the BSON encoding of val.
//
// MarshalValue will use bson.NewRegistry() to transform val into a BSON value. If val is a struct, this function will
// inspect struct tags and alter the marshalling process accordingly.
func MarshalValue(val interface{}) (Type, []byte, error) {
	sw := bufPool.Get().(*bytes.Buffer)
	defer func() {
		// Proper usage of a sync.Pool requires each entry to have approximately
		// the same memory cost. To obtain this property when the stored type
		// contains a variably-sized buffer, we add a hard limit on the maximum
		// buffer to place back in the pool. We limit the size to 16MiB because
		// that's the maximum wire message size supported by any current MongoDB
		// server.
		//
		// Comment based on
		// https://cs.opensource.google/go/go/+/refs/tags/go1.19:src/fmt/print.go;l=147
		//
		// Recycle byte slices that are smaller than 16MiB and at least half
		// occupied.
		if sw.Cap() < 16*1024*1024 && sw.Cap()/2 < sw.Len() {
			bufPool.Put(sw)
		}
	}()
	sw.Reset()
	vwFlusher := newDocumentWriter(sw)
	vw, err := vwFlusher.WriteDocumentElement("")
	if err != nil {
		return 0, nil, err
	}

	// get an Encoder and encode the value
	enc := encPool.Get().(*Encoder)
	defer encPool.Put(enc)
	enc.Reset(vw)
	enc.SetRegistry(defaultRegistry)
	if err := enc.Encode(val); err != nil {
		return 0, nil, err
	}

	// flush the bytes written because we cannot guarantee that a full document has been written
	// after the flush, *sw will be in the format
	// [value type, 0 (null byte to indicate end of empty element name), value bytes..]
	if err := vwFlusher.Flush(); err != nil {
		return 0, nil, err
	}
	typ := sw.Next(2)
	clone := append([]byte{}, sw.Bytes()...) // Don't hand out a shared reference to byte buffer bytes
	// and fully copy the data. The byte buffer is (potentially) reused
	// and handing out only a reference to the bytes may lead to race-conditions with the buffer.
	return Type(typ[0]), clone, nil
}

// MarshalExtJSON returns the extended JSON encoding of val.
func MarshalExtJSON(val interface{}, canonical, escapeHTML bool) ([]byte, error) {
	sw := sliceWriter(make([]byte, 0, defaultDstCap))
	ejvw := extjPool.Get().(*extJSONValueWriter)
	ejvw.reset(sw, canonical, escapeHTML)
	ejvw.w = &sw
	defer func() {
		ejvw.buf = nil
		ejvw.w = nil
		extjPool.Put(ejvw)
	}()

	enc := encPool.Get().(*Encoder)
	defer encPool.Put(enc)

	enc.Reset(ejvw)
	enc.ec = EncodeContext{Registry: defaultRegistry}

	err := enc.Encode(val)
	if err != nil {
		return nil, err
	}

	return sw, nil
}

// IndentExtJSON will prefix and indent the provided extended JSON src and append it to dst.
func IndentExtJSON(dst *bytes.Buffer, src []byte, prefix, indent string) error {
	return json.Indent(dst, src, prefix, indent)
}

// MarshalExtJSONIndent returns the extended JSON encoding of val with each line with prefixed
// and indented.
func MarshalExtJSONIndent(val interface{}, canonical, escapeHTML bool, prefix, indent string) ([]byte, error) {
	marshaled, err := MarshalExtJSON(val, canonical, escapeHTML)
	if err != nil {
		return nil, err
	}

	var buf bytes.Buffer
	err = IndentExtJSON(&buf, marshaled, prefix, indent)
	if err != nil {
		return nil, err
	}

	return buf.Bytes(), nil
}<|MERGE_RESOLUTION|>--- conflicted
+++ resolved
@@ -74,14 +74,10 @@
 		}
 	}()
 	sw.Reset()
-<<<<<<< HEAD
-	vw := NewDocumentWriter(sw)
-=======
 
 	vw := getDocumentWriter(sw)
 	defer putDocumentWriter(vw)
 
->>>>>>> 7272677f
 	enc := encPool.Get().(*Encoder)
 	defer encPool.Put(enc)
 	enc.Reset(vw)
