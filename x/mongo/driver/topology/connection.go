--- conflicted
+++ resolved
@@ -247,17 +247,11 @@
 
 	var handshakeInfo driver.HandshakeInformation
 	handshakeStartTime := time.Now()
-<<<<<<< HEAD
-	handshakeConn := initConnection{c}
+
+	iconn := initConnection{c}
+	handshakeConn := mnet.NewConnection(iconn)
+
 	handshakeInfo, err = handshaker.GetHandshakeInformation(ctx, c.addr, handshakeConn)
-=======
-
-	iconn := initConnection{c}
-
-	handshakeConn := mnet.NewConnection(iconn)
-
-	handshakeInfo, err = handshaker.GetHandshakeInformation(handshakeCtx, c.addr, handshakeConn)
->>>>>>> 7237136f
 	if err == nil {
 		// We only need to retain the Description field as the connection's description. The authentication-related
 		// fields in handshakeInfo are tracked by the handshaker if necessary.
