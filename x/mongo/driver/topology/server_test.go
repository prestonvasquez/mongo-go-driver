--- conflicted
+++ resolved
@@ -166,12 +166,8 @@
 			tpm := eventtest.NewTestPoolMonitor()
 			server := NewServer(
 				address.Address("localhost:27017"),
-<<<<<<< HEAD
-				primitive.NewObjectID(),
+				bson.NewObjectID(),
 				defaultConnectionTimeout,
-=======
-				bson.NewObjectID(),
->>>>>>> 3365ea1f
 				WithConnectionPoolMonitor(func(*event.PoolMonitor) *event.PoolMonitor {
 					return tpm.PoolMonitor
 				}),
@@ -307,12 +303,8 @@
 			tpm := eventtest.NewTestPoolMonitor()
 			server := NewServer(
 				address.Address(l.Addr().String()),
-<<<<<<< HEAD
-				primitive.NewObjectID(),
+				bson.NewObjectID(),
 				tc.connectTimeout,
-=======
-				bson.NewObjectID(),
->>>>>>> 3365ea1f
 				WithConnectionPoolMonitor(func(*event.PoolMonitor) *event.PoolMonitor {
 					return tpm.PoolMonitor
 				}),
@@ -390,12 +382,8 @@
 			var returnConnectionError bool
 			s := NewServer(
 				address.Address("localhost"),
-<<<<<<< HEAD
-				primitive.NewObjectID(),
+				bson.NewObjectID(),
 				defaultConnectionTimeout,
-=======
-				bson.NewObjectID(),
->>>>>>> 3365ea1f
 				WithConnectionOptions(func(connOpts ...ConnectionOption) []ConnectionOption {
 					return append(connOpts,
 						WithHandshaker(func(Handshaker) Handshaker {
@@ -582,17 +570,13 @@
 					WithMaxConnecting(func(uint64) uint64 { return 1 }),
 				}
 
-<<<<<<< HEAD
 				server, err := ConnectServer(
 					address.Address("localhost:27017"),
 					nil,
-					primitive.NewObjectID(),
+					bson.NewObjectID(),
 					defaultConnectionTimeout,
 					serverOpts...,
 				)
-=======
-				server, err := ConnectServer(address.Address("localhost:27017"), nil, bson.NewObjectID(), serverOpts...)
->>>>>>> 3365ea1f
 				assert.Nil(t, err, "ConnectServer error: %v", err)
 				defer func() {
 					_ = server.Disconnect(context.Background())
@@ -625,12 +609,8 @@
 		})
 		d := newdialer(&net.Dialer{})
 		s := NewServer(address.Address(addr.String()),
-<<<<<<< HEAD
-			primitive.NewObjectID(),
+			bson.NewObjectID(),
 			defaultConnectionTimeout,
-=======
-			bson.NewObjectID(),
->>>>>>> 3365ea1f
 			WithConnectionOptions(func(option ...ConnectionOption) []ConnectionOption {
 				return []ConnectionOption{WithDialer(func(_ Dialer) Dialer { return d })}
 			}),
@@ -678,18 +658,14 @@
 			updated.Store(true)
 			return desc
 		}
-<<<<<<< HEAD
 
 		s, err := ConnectServer(
 			address.Address("localhost"),
 			updateCallback,
-			primitive.NewObjectID(),
+			bson.NewObjectID(),
 			defaultConnectionTimeout,
 		)
 
-=======
-		s, err := ConnectServer(address.Address("localhost"), updateCallback, bson.NewObjectID())
->>>>>>> 3365ea1f
 		require.NoError(t, err)
 		s.updateDescription(description.Server{Addr: s.address})
 		require.True(t, updated.Load().(bool))
@@ -704,11 +680,7 @@
 			return append(connOpts, dialerOpt)
 		})
 
-<<<<<<< HEAD
-		s := NewServer(address.Address("localhost:27017"), primitive.NewObjectID(), defaultConnectionTimeout, serverOpt)
-=======
-		s := NewServer(address.Address("localhost:27017"), bson.NewObjectID(), serverOpt)
->>>>>>> 3365ea1f
+		s := NewServer(address.Address("localhost:27017"), bson.NewObjectID(), defaultConnectionTimeout, serverOpt)
 
 		// do a heartbeat with a nil connection so a new one will be dialed
 		_, err := s.check(context.Background())
@@ -772,11 +744,7 @@
 			WithServerMonitor(func(*event.ServerMonitor) *event.ServerMonitor { return sdam }),
 		}
 
-<<<<<<< HEAD
-		s := NewServer(address.Address("localhost:27017"), primitive.NewObjectID(), defaultConnectionTimeout, serverOpts...)
-=======
-		s := NewServer(address.Address("localhost:27017"), bson.NewObjectID(), serverOpts...)
->>>>>>> 3365ea1f
+		s := NewServer(address.Address("localhost:27017"), bson.NewObjectID(), defaultConnectionTimeout, serverOpts...)
 
 		// set up heartbeat connection, which doesn't send events
 		_, err := s.check(context.Background())
@@ -835,74 +803,11 @@
 		name := "test"
 
 		s := NewServer(address.Address("localhost"),
-<<<<<<< HEAD
-			primitive.NewObjectID(),
+			bson.NewObjectID(),
 			defaultConnectionTimeout,
 			WithServerAppName(func(string) string { return name }))
 		require.Equal(t, name, s.cfg.appname, "expected appname to be: %v, got: %v", name, s.cfg.appname)
 	})
-=======
-			bson.NewObjectID(),
-			WithServerAppName(func(string) string { return name }))
-		require.Equal(t, name, s.cfg.appname, "expected appname to be: %v, got: %v", name, s.cfg.appname)
-	})
-	t.Run("createConnection overwrites WithSocketTimeout", func(t *testing.T) {
-		socketTimeout := 40 * time.Second
-
-		s := NewServer(
-			address.Address("localhost"),
-			bson.NewObjectID(),
-			WithConnectionOptions(func(connOpts ...ConnectionOption) []ConnectionOption {
-				return append(
-					connOpts,
-					WithReadTimeout(func(time.Duration) time.Duration { return socketTimeout }),
-					WithWriteTimeout(func(time.Duration) time.Duration { return socketTimeout }),
-				)
-			}),
-		)
-
-		conn := s.createConnection()
-		assert.Equal(t, s.cfg.heartbeatTimeout, 10*time.Second, "expected heartbeatTimeout to be: %v, got: %v", 10*time.Second, s.cfg.heartbeatTimeout)
-		assert.Equal(t, s.cfg.heartbeatTimeout, conn.readTimeout, "expected readTimeout to be: %v, got: %v", s.cfg.heartbeatTimeout, conn.readTimeout)
-		assert.Equal(t, s.cfg.heartbeatTimeout, conn.writeTimeout, "expected writeTimeout to be: %v, got: %v", s.cfg.heartbeatTimeout, conn.writeTimeout)
-	})
-	t.Run("heartbeat contexts are not leaked", func(t *testing.T) {
-		// The context created for heartbeats should be cancelled when it is no longer needed to avoid leaks.
-
-		server, err := ConnectServer(
-			address.Address("invalid"),
-			nil,
-			bson.NewObjectID(),
-			withMonitoringDisabled(func(bool) bool {
-				return true
-			}),
-		)
-		assert.Nil(t, err, "ConnectServer error: %v", err)
-
-		// Expect check to return an error in the server description because the server address doesn't exist. This is
-		// OK because we just want to ensure the heartbeat context is created.
-		desc, err := server.check()
-		assert.Nil(t, err, "check error: %v", err)
-		assert.NotNil(t, desc.LastError, "expected server description to contain an error, got nil")
-		assert.NotNil(t, server.heartbeatCtx, "expected heartbeatCtx to be non-nil, got nil")
-		assert.Nil(t, server.heartbeatCtx.Err(), "expected heartbeatCtx error to be nil, got %v", server.heartbeatCtx.Err())
-
-		// Override heartbeatCtxCancel with a wrapper that records whether or not it was called.
-		oldCancelFn := server.heartbeatCtxCancel
-		var previousCtxCancelled bool
-		server.heartbeatCtxCancel = func() {
-			previousCtxCancelled = true
-			oldCancelFn()
-		}
-
-		// The second check call should attempt to create a new heartbeat connection and should cancel the previous
-		// heartbeatCtx during the process.
-		desc, err = server.check()
-		assert.Nil(t, err, "check error: %v", err)
-		assert.NotNil(t, desc.LastError, "expected server description to contain an error, got nil")
-		assert.True(t, previousCtxCancelled, "expected check to cancel previous context but did not")
-	})
->>>>>>> 3365ea1f
 }
 
 func TestServer_ProcessError(t *testing.T) {
@@ -1245,11 +1150,7 @@
 		t.Run(tc.name, func(t *testing.T) {
 			t.Parallel()
 
-<<<<<<< HEAD
-			server := NewServer(address.Address(""), primitive.NewObjectID(), defaultConnectionTimeout)
-=======
-			server := NewServer(address.Address(""), bson.NewObjectID())
->>>>>>> 3365ea1f
+			server := NewServer(address.Address(""), bson.NewObjectID(), defaultConnectionTimeout)
 			server.state = serverConnected
 			err := server.pool.ready()
 			require.Nil(t, err, "pool.ready() error: %v", err)
