// Copyright (C) MongoDB, Inc. 2017-present.
//
// Licensed under the Apache License, Version 2.0 (the "License"); you may
// not use this file except in compliance with the License. You may obtain
// a copy of the License at http://www.apache.org/licenses/LICENSE-2.0

package topology

import (
	"context"
	"fmt"
	"net"
	"sync"
	"sync/atomic"
	"time"

	"go.mongodb.org/mongo-driver/bson"
	"go.mongodb.org/mongo-driver/event"
	"go.mongodb.org/mongo-driver/internal/logger"
	"go.mongodb.org/mongo-driver/mongo/address"
	"go.mongodb.org/mongo-driver/x/mongo/driver"
)

// Connection pool state constants.
const (
	poolPaused int = iota
	poolReady
	poolClosed
)

// ErrPoolNotPaused is returned when attempting to mark a connection pool "ready" that is not
// currently "paused".
var ErrPoolNotPaused = PoolError("only a paused pool can be marked ready")

// ErrPoolClosed is returned when attempting to check out a connection from a closed pool.
var ErrPoolClosed = PoolError("attempted to check out a connection from closed connection pool")

// ErrConnectionClosed is returned from an attempt to use an already closed connection.
var ErrConnectionClosed = ConnectionError{ConnectionID: "<closed>", message: "connection is closed"}

// ErrWrongPool is return when a connection is returned to a pool it doesn't belong to.
var ErrWrongPool = PoolError("connection does not belong to this pool")

// PoolError is an error returned from a Pool method.
type PoolError string

func (pe PoolError) Error() string { return string(pe) }

// poolClearedError is an error returned when the connection pool is cleared or currently paused. It
// is a retryable error.
type poolClearedError struct {
	err     error
	address address.Address
}

func (pce poolClearedError) Error() string {
	return fmt.Sprintf(
		"connection pool for %v was cleared because another operation failed with: %v",
		pce.address,
		pce.err)
}

// Retryable returns true. All poolClearedErrors are retryable.
func (poolClearedError) Retryable() bool { return true }

// Assert that poolClearedError is a driver.RetryablePoolError.
var _ driver.RetryablePoolError = poolClearedError{}

// poolConfig contains all aspects of the pool that can be configured
type poolConfig struct {
	Address          address.Address
	MinPoolSize      uint64
	MaxPoolSize      uint64
	MaxConnecting    uint64
	MaxIdleTime      time.Duration
	MaintainInterval time.Duration
	LoadBalanced     bool
	PoolMonitor      *event.PoolMonitor
	Logger           *logger.Logger
<<<<<<< HEAD
	handshakeErrFn   func(error, uint64, *primitive.ObjectID)
	ConnectTimeout   time.Duration
=======
	handshakeErrFn   func(error, uint64, *bson.ObjectID)
>>>>>>> 3365ea1f
}

type pool struct {
	// The following integer fields must be accessed using the atomic package
	// and should be at the beginning of the struct.
	// - atomic bug: https://pkg.go.dev/sync/atomic#pkg-note-BUG
	// - suggested layout: https://go101.org/article/memory-layout.html

	nextID                       int64 // nextID is the next pool ID for a new connection.
	pinnedCursorConnections      uint64
	pinnedTransactionConnections uint64

	address       address.Address
	minSize       uint64
	maxSize       uint64
	maxConnecting uint64
	loadBalanced  bool
	monitor       *event.PoolMonitor
	logger        *logger.Logger

	// handshakeErrFn is used to handle any errors that happen during connection establishment and
	// handshaking.
	handshakeErrFn func(error, uint64, *bson.ObjectID)

	connOpts   []ConnectionOption
	generation *poolGenerationMap

	maintainInterval time.Duration   // maintainInterval is the maintain() loop interval.
	maintainReady    chan struct{}   // maintainReady is a signal channel that starts the maintain() loop when ready() is called.
	backgroundDone   *sync.WaitGroup // backgroundDone waits for all background goroutines to return.

	stateMu      sync.RWMutex // stateMu guards state, lastClearErr
	state        int          // state is the current state of the connection pool.
	lastClearErr error        // lastClearErr is the last error that caused the pool to be cleared.

	// createConnectionsCond is the condition variable that controls when the createConnections()
	// loop runs or waits. Its lock guards cancelBackgroundCtx, conns, and newConnWait. Any changes
	// to the state of the guarded values must be made while holding the lock to prevent undefined
	// behavior in the createConnections() waiting logic.
	createConnectionsCond *sync.Cond
	cancelBackgroundCtx   context.CancelFunc    // cancelBackgroundCtx is called to signal background goroutines to stop.
	conns                 map[int64]*connection // conns holds all currently open connections.
	newConnWait           wantConnQueue         // newConnWait holds all wantConn requests for new connections.

	idleMu         sync.Mutex    // idleMu guards idleConns, idleConnWait
	idleConns      []*connection // idleConns holds all idle connections.
	idleConnWait   wantConnQueue // idleConnWait holds all wantConn requests for idle connections.
	connectTimeout time.Duration
}

// getState returns the current state of the pool. Callers must not hold the stateMu lock.
func (p *pool) getState() int {
	p.stateMu.RLock()
	defer p.stateMu.RUnlock()

	return p.state
}

func mustLogPoolMessage(pool *pool) bool {
	return pool.logger != nil && pool.logger.LevelComponentEnabled(
		logger.LevelDebug, logger.ComponentConnection)
}

func logPoolMessage(pool *pool, msg string, keysAndValues ...interface{}) {
	host, port, err := net.SplitHostPort(pool.address.String())
	if err != nil {
		host = pool.address.String()
		port = ""
	}

	pool.logger.Print(logger.LevelDebug,
		logger.ComponentConnection,
		msg,
		logger.SerializeConnection(logger.Connection{
			Message:    msg,
			ServerHost: host,
			ServerPort: port,
		}, keysAndValues...)...)

}

type reason struct {
	loggerConn string
	event      string
}

// connectionPerished checks if a given connection is perished and should be removed from the pool.
func connectionPerished(conn *connection) (reason, bool) {
	switch {
	case conn.closed():
		// A connection would only be closed if it encountered a network error during an operation and closed itself.
		return reason{
			loggerConn: logger.ReasonConnClosedError,
			event:      event.ReasonError,
		}, true
	case conn.idleTimeoutExpired():
		return reason{
			loggerConn: logger.ReasonConnClosedIdle,
			event:      event.ReasonIdle,
		}, true
	case conn.pool.stale(conn):
		return reason{
			loggerConn: logger.ReasonConnClosedStale,
			event:      event.ReasonStale,
		}, true
	}

	return reason{}, false
}

// newPool creates a new pool. It will use the provided options when creating connections.
func newPool(config poolConfig, connOpts ...ConnectionOption) *pool {
	if config.MaxIdleTime != time.Duration(0) {
		connOpts = append(connOpts, WithIdleTimeout(func(_ time.Duration) time.Duration { return config.MaxIdleTime }))
	}

	var maxConnecting uint64 = 2
	if config.MaxConnecting > 0 {
		maxConnecting = config.MaxConnecting
	}

	maintainInterval := 10 * time.Second
	if config.MaintainInterval != 0 {
		maintainInterval = config.MaintainInterval
	}

	pool := &pool{
		address:               config.Address,
		minSize:               config.MinPoolSize,
		maxSize:               config.MaxPoolSize,
		maxConnecting:         maxConnecting,
		loadBalanced:          config.LoadBalanced,
		monitor:               config.PoolMonitor,
		logger:                config.Logger,
		handshakeErrFn:        config.handshakeErrFn,
		connOpts:              connOpts,
		generation:            newPoolGenerationMap(),
		state:                 poolPaused,
		maintainInterval:      maintainInterval,
		maintainReady:         make(chan struct{}, 1),
		backgroundDone:        &sync.WaitGroup{},
		createConnectionsCond: sync.NewCond(&sync.Mutex{}),
		conns:                 make(map[int64]*connection, config.MaxPoolSize),
		idleConns:             make([]*connection, 0, config.MaxPoolSize),
		connectTimeout:        config.ConnectTimeout,
	}
	// minSize must not exceed maxSize if maxSize is not 0
	if pool.maxSize != 0 && pool.minSize > pool.maxSize {
		pool.minSize = pool.maxSize
	}
	pool.connOpts = append(pool.connOpts, withGenerationNumberFn(func(_ generationNumberFn) generationNumberFn { return pool.getGenerationForNewConnection }))

	pool.generation.connect()

	// Create a Context with cancellation that's used to signal the createConnections() and
	// maintain() background goroutines to stop. Also create a "backgroundDone" WaitGroup that is
	// used to wait for the background goroutines to return.
	var ctx context.Context
	ctx, pool.cancelBackgroundCtx = context.WithCancel(context.Background())

	for i := 0; i < int(pool.maxConnecting); i++ {
		pool.backgroundDone.Add(1)
		go pool.createConnections(ctx, pool.backgroundDone)
	}

	// If maintainInterval is not positive, don't start the maintain() goroutine. Expect that
	// negative values are only used in testing; this config value is not user-configurable.
	if maintainInterval > 0 {
		pool.backgroundDone.Add(1)
		go pool.maintain(ctx, pool.backgroundDone)
	}

	if mustLogPoolMessage(pool) {
		keysAndValues := logger.KeyValues{
			logger.KeyMaxIdleTimeMS, config.MaxIdleTime.Milliseconds(),
			logger.KeyMinPoolSize, config.MinPoolSize,
			logger.KeyMaxPoolSize, config.MaxPoolSize,
			logger.KeyMaxConnecting, config.MaxConnecting,
		}

		logPoolMessage(pool, logger.ConnectionPoolCreated, keysAndValues...)
	}

	if pool.monitor != nil {
		pool.monitor.Event(&event.PoolEvent{
			Type: event.PoolCreated,
			PoolOptions: &event.MonitorPoolOptions{
				MaxPoolSize: config.MaxPoolSize,
				MinPoolSize: config.MinPoolSize,
			},
			Address: pool.address.String(),
		})
	}

	return pool
}

// stale checks if a given connection's generation is below the generation of the pool
func (p *pool) stale(conn *connection) bool {
	return conn == nil || p.generation.stale(conn.desc.ServiceID, conn.generation)
}

// ready puts the pool into the "ready" state and starts the background connection creation and
// monitoring goroutines. ready must be called before connections can be checked out. An unused,
// connected pool must be closed or it will leak goroutines and will not be garbage collected.
func (p *pool) ready() error {
	// While holding the stateMu lock, set the pool to "ready" if it is currently "paused".
	p.stateMu.Lock()
	if p.state == poolReady {
		p.stateMu.Unlock()
		return nil
	}
	if p.state != poolPaused {
		p.stateMu.Unlock()
		return ErrPoolNotPaused
	}
	p.lastClearErr = nil
	p.state = poolReady
	p.stateMu.Unlock()

	if mustLogPoolMessage(p) {
		logPoolMessage(p, logger.ConnectionPoolReady)
	}

	// Send event.PoolReady before resuming the maintain() goroutine to guarantee that the
	// "pool ready" event is always sent before maintain() starts creating connections.
	if p.monitor != nil {
		p.monitor.Event(&event.PoolEvent{
			Type:    event.PoolReady,
			Address: p.address.String(),
		})
	}

	// Signal maintain() to wake up immediately when marking the pool "ready".
	select {
	case p.maintainReady <- struct{}{}:
	default:
	}

	return nil
}

// close closes the pool, closes all connections associated with the pool, and stops all background
// goroutines. All subsequent checkOut requests will return an error. An unused, ready pool must be
// closed or it will leak goroutines and will not be garbage collected.
func (p *pool) close(ctx context.Context) {
	p.stateMu.Lock()
	if p.state == poolClosed {
		p.stateMu.Unlock()
		return
	}
	p.state = poolClosed
	p.stateMu.Unlock()

	// Call cancelBackgroundCtx() to exit the maintain() and createConnections() background
	// goroutines. Broadcast to the createConnectionsCond to wake up all createConnections()
	// goroutines. We must hold the createConnectionsCond lock here because we're changing the
	// condition by cancelling the "background goroutine" Context, even tho cancelling the Context
	// is also synchronized by a lock. Otherwise, we run into an intermittent bug that prevents the
	// createConnections() goroutines from exiting.
	p.createConnectionsCond.L.Lock()
	p.cancelBackgroundCtx()
	p.createConnectionsCond.Broadcast()
	p.createConnectionsCond.L.Unlock()

	// Wait for all background goroutines to exit.
	p.backgroundDone.Wait()

	p.generation.disconnect()

	if ctx == nil {
		ctx = context.Background()
	}

	// If we have a deadline then we interpret it as a request to gracefully shutdown. We wait until
	// either all the connections have been checked back into the pool (i.e. total open connections
	// equals idle connections) or until the Context deadline is reached.
	if _, ok := ctx.Deadline(); ok {
		ticker := time.NewTicker(100 * time.Millisecond)
		defer ticker.Stop()

	graceful:
		for {
			if p.totalConnectionCount() == p.availableConnectionCount() {
				break graceful
			}

			select {
			case <-ticker.C:
			case <-ctx.Done():
				break graceful
			default:
			}
		}
	}

	// Empty the idle connections stack and try to deliver ErrPoolClosed to any waiting wantConns
	// from idleConnWait while holding the idleMu lock.
	p.idleMu.Lock()
	for _, conn := range p.idleConns {
		_ = p.removeConnection(conn, reason{
			loggerConn: logger.ReasonConnClosedPoolClosed,
			event:      event.ReasonPoolClosed,
		}, nil)
		_ = p.closeConnection(conn) // We don't care about errors while closing the connection.
	}
	p.idleConns = p.idleConns[:0]
	for {
		w := p.idleConnWait.popFront()
		if w == nil {
			break
		}
		w.tryDeliver(nil, ErrPoolClosed)
	}
	p.idleMu.Unlock()

	// Collect all conns from the pool and try to deliver ErrPoolClosed to any waiting wantConns
	// from newConnWait while holding the createConnectionsCond lock. We can't call removeConnection
	// on the connections while holding any locks, so do that after we release the lock.
	p.createConnectionsCond.L.Lock()
	conns := make([]*connection, 0, len(p.conns))
	for _, conn := range p.conns {
		conns = append(conns, conn)
	}
	for {
		w := p.newConnWait.popFront()
		if w == nil {
			break
		}
		w.tryDeliver(nil, ErrPoolClosed)
	}
	p.createConnectionsCond.L.Unlock()

	if mustLogPoolMessage(p) {
		logPoolMessage(p, logger.ConnectionPoolClosed)
	}

	if p.monitor != nil {
		p.monitor.Event(&event.PoolEvent{
			Type:    event.PoolClosedEvent,
			Address: p.address.String(),
		})
	}

	// Now that we're not holding any locks, remove all of the connections we collected from the
	// pool.
	for _, conn := range conns {
		_ = p.removeConnection(conn, reason{
			loggerConn: logger.ReasonConnClosedPoolClosed,
			event:      event.ReasonPoolClosed,
		}, nil)
		_ = p.closeConnection(conn) // We don't care about errors while closing the connection.
	}
}

func (p *pool) pinConnectionToCursor() {
	atomic.AddUint64(&p.pinnedCursorConnections, 1)
}

func (p *pool) unpinConnectionFromCursor() {
	// See https://golang.org/pkg/sync/atomic/#AddUint64 for an explanation of the ^uint64(0) syntax.
	atomic.AddUint64(&p.pinnedCursorConnections, ^uint64(0))
}

func (p *pool) pinConnectionToTransaction() {
	atomic.AddUint64(&p.pinnedTransactionConnections, 1)
}

func (p *pool) unpinConnectionFromTransaction() {
	// See https://golang.org/pkg/sync/atomic/#AddUint64 for an explanation of the ^uint64(0) syntax.
	atomic.AddUint64(&p.pinnedTransactionConnections, ^uint64(0))
}

// checkOut checks out a connection from the pool. If an idle connection is not available, the
// checkOut enters a queue waiting for either the next idle or new connection. If the pool is not
// ready, checkOut returns an error.
// Based partially on https://cs.opensource.google/go/go/+/refs/tags/go1.16.6:src/net/http/transport.go;l=1324
func (p *pool) checkOut(ctx context.Context) (conn *connection, err error) {
	if mustLogPoolMessage(p) {
		logPoolMessage(p, logger.ConnectionCheckoutStarted)
	}

	// TODO(CSOT): If a Timeout was specified at any level, respect the Timeout is server selection, connection
	// TODO checkout.
	if p.monitor != nil {
		p.monitor.Event(&event.PoolEvent{
			Type:    event.ConnectionCheckOutStarted,
			Address: p.address.String(),
		})
	}

	start := time.Now()
	// Check the pool state while holding a stateMu read lock. If the pool state is not "ready",
	// return an error. Do all of this while holding the stateMu read lock to prevent a state change between
	// checking the state and entering the wait queue. Not holding the stateMu read lock here may
	// allow a checkOut() to enter the wait queue after clear() pauses the pool and clears the wait
	// queue, resulting in createConnections() doing work while the pool is "paused".
	p.stateMu.RLock()
	switch p.state {
	case poolClosed:
		p.stateMu.RUnlock()

		duration := time.Since(start)
		if mustLogPoolMessage(p) {
			keysAndValues := logger.KeyValues{
				logger.KeyDurationMS, duration.Milliseconds(),
				logger.KeyReason, logger.ReasonConnCheckoutFailedPoolClosed,
			}

			logPoolMessage(p, logger.ConnectionCheckoutFailed, keysAndValues...)
		}

		if p.monitor != nil {
			p.monitor.Event(&event.PoolEvent{
				Type:     event.ConnectionCheckOutFailed,
				Address:  p.address.String(),
				Duration: duration,
				Reason:   event.ReasonPoolClosed,
			})
		}
		return nil, ErrPoolClosed
	case poolPaused:
		err := poolClearedError{err: p.lastClearErr, address: p.address}
		p.stateMu.RUnlock()

		duration := time.Since(start)
		if mustLogPoolMessage(p) {
			keysAndValues := logger.KeyValues{
				logger.KeyDurationMS, duration.Milliseconds(),
				logger.KeyReason, logger.ReasonConnCheckoutFailedError,
			}

			logPoolMessage(p, logger.ConnectionCheckoutFailed, keysAndValues...)
		}

		if p.monitor != nil {
			p.monitor.Event(&event.PoolEvent{
				Type:     event.ConnectionCheckOutFailed,
				Address:  p.address.String(),
				Reason:   event.ReasonConnectionErrored,
				Duration: duration,
				Error:    err,
			})
		}
		return nil, err
	}

	if ctx == nil {
		ctx = context.Background()
	}

	// Create a wantConn, which we will use to request an existing idle or new connection. Always
	// cancel the wantConn if checkOut() returned an error to make sure any delivered connections
	// are returned to the pool (e.g. if a connection was delivered immediately after the Context
	// timed out).
	w := newWantConn()
	defer func() {
		if err != nil {
			w.cancel(p, err)
		}
	}()

	// Get in the queue for an idle connection. If getOrQueueForIdleConn returns true, it was able to
	// immediately deliver an idle connection to the wantConn, so we can return the connection or
	// error from the wantConn without waiting for "ready".
	if delivered := p.getOrQueueForIdleConn(w); delivered {
		// If delivered = true, we didn't enter the wait queue and will return either a connection
		// or an error, so unlock the stateMu lock here.
		p.stateMu.RUnlock()

		duration := time.Since(start)
		if w.err != nil {
			if mustLogPoolMessage(p) {
				keysAndValues := logger.KeyValues{
					logger.KeyDurationMS, duration.Milliseconds(),
					logger.KeyReason, logger.ReasonConnCheckoutFailedError,
				}

				logPoolMessage(p, logger.ConnectionCheckoutFailed, keysAndValues...)
			}

			if p.monitor != nil {
				p.monitor.Event(&event.PoolEvent{
					Type:     event.ConnectionCheckOutFailed,
					Address:  p.address.String(),
					Duration: duration,
					Reason:   event.ReasonConnectionErrored,
					Error:    w.err,
				})
			}
			return nil, w.err
		}

		duration = time.Since(start)
		if mustLogPoolMessage(p) {
			keysAndValues := logger.KeyValues{
				logger.KeyDriverConnectionID, w.conn.driverConnectionID,
				logger.KeyDurationMS, duration.Milliseconds(),
			}

			logPoolMessage(p, logger.ConnectionCheckedOut, keysAndValues...)
		}

		if p.monitor != nil {
			p.monitor.Event(&event.PoolEvent{
				Type:         event.ConnectionCheckedOut,
				Address:      p.address.String(),
				ConnectionID: w.conn.driverConnectionID,
				Duration:     duration,
			})
		}

		return w.conn, nil
	}

	// If we didn't get an immediately available idle connection, also get in the queue for a new
	// connection while we're waiting for an idle connection.
	p.queueForNewConn(w)
	p.stateMu.RUnlock()

	// Wait for either the wantConn to be ready or for the Context to time out.
	waitQueueStart := time.Now()
	select {
	case <-w.ready:
		if w.err != nil {
			duration := time.Since(start)
			if mustLogPoolMessage(p) {
				keysAndValues := logger.KeyValues{
					logger.KeyDurationMS, duration.Milliseconds(),
					logger.KeyReason, logger.ReasonConnCheckoutFailedError,
					logger.KeyError, w.err.Error(),
				}

				logPoolMessage(p, logger.ConnectionCheckoutFailed, keysAndValues...)
			}

			if p.monitor != nil {
				p.monitor.Event(&event.PoolEvent{
					Type:     event.ConnectionCheckOutFailed,
					Address:  p.address.String(),
					Duration: duration,
					Reason:   event.ReasonConnectionErrored,
					Error:    w.err,
				})
			}

			return nil, w.err
		}

		duration := time.Since(start)
		if mustLogPoolMessage(p) {
			keysAndValues := logger.KeyValues{
				logger.KeyDriverConnectionID, w.conn.driverConnectionID,
				logger.KeyDurationMS, duration.Milliseconds(),
			}

			logPoolMessage(p, logger.ConnectionCheckedOut, keysAndValues...)
		}

		if p.monitor != nil {
			p.monitor.Event(&event.PoolEvent{
				Type:         event.ConnectionCheckedOut,
				Address:      p.address.String(),
				ConnectionID: w.conn.driverConnectionID,
				Duration:     duration,
			})
		}
		return w.conn, nil
	case <-ctx.Done():
		waitQueueDuration := time.Since(waitQueueStart)

		duration := time.Since(start)
		if mustLogPoolMessage(p) {
			keysAndValues := logger.KeyValues{
				logger.KeyDurationMS, duration.Milliseconds(),
				logger.KeyReason, logger.ReasonConnCheckoutFailedTimout,
			}

			logPoolMessage(p, logger.ConnectionCheckoutFailed, keysAndValues...)
		}

		if p.monitor != nil {
			p.monitor.Event(&event.PoolEvent{
				Type:     event.ConnectionCheckOutFailed,
				Address:  p.address.String(),
				Duration: duration,
				Reason:   event.ReasonTimedOut,
				Error:    ctx.Err(),
			})
		}

		err := WaitQueueTimeoutError{
			Wrapped:              ctx.Err(),
			maxPoolSize:          p.maxSize,
			totalConnections:     p.totalConnectionCount(),
			availableConnections: p.availableConnectionCount(),
			waitDuration:         waitQueueDuration,
		}
		if p.loadBalanced {
			err.pinnedConnections = &pinnedConnections{
				cursorConnections:      atomic.LoadUint64(&p.pinnedCursorConnections),
				transactionConnections: atomic.LoadUint64(&p.pinnedTransactionConnections),
			}
		}
		return nil, err
	}
}

// closeConnection closes a connection.
func (p *pool) closeConnection(conn *connection) error {
	if conn.pool != p {
		return ErrWrongPool
	}

	if atomic.LoadInt64(&conn.state) == connConnected {
		conn.closeConnectContext()
		conn.wait() // Make sure that the connection has finished connecting.
	}

	err := conn.close()
	if err != nil {
		return ConnectionError{ConnectionID: conn.id, Wrapped: err, message: "failed to close net.Conn"}
	}

	return nil
}

func (p *pool) getGenerationForNewConnection(serviceID *bson.ObjectID) uint64 {
	return p.generation.addConnection(serviceID)
}

// removeConnection removes a connection from the pool and emits a "ConnectionClosed" event.
func (p *pool) removeConnection(conn *connection, reason reason, err error) error {
	if conn == nil {
		return nil
	}

	if conn.pool != p {
		return ErrWrongPool
	}

	p.createConnectionsCond.L.Lock()
	_, ok := p.conns[conn.driverConnectionID]
	if !ok {
		// If the connection has been removed from the pool already, exit without doing any
		// additional state changes.
		p.createConnectionsCond.L.Unlock()
		return nil
	}
	delete(p.conns, conn.driverConnectionID)
	// Signal the createConnectionsCond so any goroutines waiting for a new connection slot in the
	// pool will proceed.
	p.createConnectionsCond.Signal()
	p.createConnectionsCond.L.Unlock()

	// Only update the generation numbers map if the connection has retrieved its generation number.
	// Otherwise, we'd decrement the count for the generation even though it had never been
	// incremented.
	if conn.hasGenerationNumber() {
		p.generation.removeConnection(conn.desc.ServiceID)
	}

	if mustLogPoolMessage(p) {
		keysAndValues := logger.KeyValues{
			logger.KeyDriverConnectionID, conn.driverConnectionID,
			logger.KeyReason, reason.loggerConn,
		}

		if err != nil {
			keysAndValues.Add(logger.KeyError, err.Error())
		}

		logPoolMessage(p, logger.ConnectionClosed, keysAndValues...)
	}

	if p.monitor != nil {
		p.monitor.Event(&event.PoolEvent{
			Type:         event.ConnectionClosed,
			Address:      p.address.String(),
			ConnectionID: conn.driverConnectionID,
			Reason:       reason.event,
			Error:        err,
		})
	}

	return nil
}

// checkIn returns an idle connection to the pool. If the connection is perished or the pool is
// closed, it is removed from the connection pool and closed.
func (p *pool) checkIn(conn *connection) error {
	if conn == nil {
		return nil
	}
	if conn.pool != p {
		return ErrWrongPool
	}

	if mustLogPoolMessage(p) {
		keysAndValues := logger.KeyValues{
			logger.KeyDriverConnectionID, conn.driverConnectionID,
		}

		logPoolMessage(p, logger.ConnectionCheckedIn, keysAndValues...)
	}

	if p.monitor != nil {
		p.monitor.Event(&event.PoolEvent{
			Type:         event.ConnectionCheckedIn,
			ConnectionID: conn.driverConnectionID,
			Address:      conn.addr.String(),
		})
	}

	return p.checkInNoEvent(conn)
}

// checkInNoEvent returns a connection to the pool. It behaves identically to checkIn except it does
// not publish events. It is only intended for use by pool-internal functions.
func (p *pool) checkInNoEvent(conn *connection) error {
	if conn == nil {
		return nil
	}
	if conn.pool != p {
		return ErrWrongPool
	}

	// Bump the connection idle deadline here because we're about to make the connection "available".
	// The idle deadline is used to determine when a connection has reached its max idle time and
	// should be closed. A connection reaches its max idle time when it has been "available" in the
	// idle connections stack for more than the configured duration (maxIdleTimeMS). Set it before
	// we call connectionPerished(), which checks the idle deadline, because a newly "available"
	// connection should never be perished due to max idle time.
	conn.bumpIdleDeadline()

	r, perished := connectionPerished(conn)
	if !perished && conn.pool.getState() == poolClosed {
		perished = true
		r = reason{
			loggerConn: logger.ReasonConnClosedPoolClosed,
			event:      event.ReasonPoolClosed,
		}
	}
	if perished {
		_ = p.removeConnection(conn, r, nil)
		go func() {
			_ = p.closeConnection(conn)
		}()
		return nil
	}

	p.idleMu.Lock()
	defer p.idleMu.Unlock()

	for {
		w := p.idleConnWait.popFront()
		if w == nil {
			break
		}
		if w.tryDeliver(conn, nil) {
			return nil
		}
	}

	for _, idle := range p.idleConns {
		if idle == conn {
			return fmt.Errorf("duplicate idle conn %p in idle connections stack", conn)
		}
	}

	p.idleConns = append(p.idleConns, conn)
	return nil
}

// clear calls clearImpl internally with a false interruptAllConnections value.
func (p *pool) clear(err error, serviceID *bson.ObjectID) {
	p.clearImpl(err, serviceID, false)
}

// clearAll does same as the "clear" method but interrupts all connections.
func (p *pool) clearAll(err error, serviceID *bson.ObjectID) {
	p.clearImpl(err, serviceID, true)
}

// interruptConnections interrupts the input connections.
func (p *pool) interruptConnections(conns []*connection) {
	for _, conn := range conns {
		_ = p.removeConnection(conn, reason{
			loggerConn: logger.ReasonConnClosedStale,
			event:      event.ReasonStale,
		}, nil)
		go func(c *connection) {
			_ = p.closeConnection(c)
		}(conn)
	}
}

// clear marks all connections as stale by incrementing the generation number, stops all background
// goroutines, removes all requests from idleConnWait and newConnWait, and sets the pool state to
// "paused". If serviceID is nil, clear marks all connections as stale. If serviceID is not nil,
// clear marks only connections associated with the given serviceID stale (for use in load balancer
// mode).
// If interruptAllConnections is true, this function calls interruptConnections to interrupt all
// non-idle connections.
func (p *pool) clearImpl(err error, serviceID *bson.ObjectID, interruptAllConnections bool) {
	if p.getState() == poolClosed {
		return
	}

	p.generation.clear(serviceID)

	// If serviceID is nil (i.e. not in load balancer mode), transition the pool to a paused state
	// by stopping all background goroutines, clearing the wait queues, and setting the pool state
	// to "paused".
	sendEvent := true
	if serviceID == nil {
		// While holding the stateMu lock, set the pool state to "paused" if it's currently "ready",
		// and set lastClearErr to the error that caused the pool to be cleared. If the pool is
		// already paused, don't send another "ConnectionPoolCleared" event.
		p.stateMu.Lock()
		if p.state == poolPaused {
			sendEvent = false
		}
		if p.state == poolReady {
			p.state = poolPaused
		}
		p.lastClearErr = err
		p.stateMu.Unlock()
	}

	if mustLogPoolMessage(p) {
		keysAndValues := logger.KeyValues{
			logger.KeyServiceID, serviceID,
		}

		logPoolMessage(p, logger.ConnectionPoolCleared, keysAndValues...)
	}

	if sendEvent && p.monitor != nil {
		event := &event.PoolEvent{
			Type:         event.PoolCleared,
			Address:      p.address.String(),
			ServiceID:    serviceID,
			Interruption: interruptAllConnections,
			Error:        err,
		}
		p.monitor.Event(event)
	}

	p.removePerishedConns()
	if interruptAllConnections {
		p.createConnectionsCond.L.Lock()
		p.idleMu.Lock()

		idleConns := make(map[*connection]bool, len(p.idleConns))
		for _, idle := range p.idleConns {
			idleConns[idle] = true
		}

		conns := make([]*connection, 0, len(p.conns))
		for _, conn := range p.conns {
			if _, ok := idleConns[conn]; !ok && p.stale(conn) {
				conns = append(conns, conn)
			}
		}

		p.idleMu.Unlock()
		p.createConnectionsCond.L.Unlock()

		p.interruptConnections(conns)
	}

	if serviceID == nil {
		pcErr := poolClearedError{err: err, address: p.address}

		// Clear the idle connections wait queue.
		p.idleMu.Lock()
		for {
			w := p.idleConnWait.popFront()
			if w == nil {
				break
			}
			w.tryDeliver(nil, pcErr)
		}
		p.idleMu.Unlock()

		// Clear the new connections wait queue. This effectively pauses the createConnections()
		// background goroutine because newConnWait is empty and checkOut() won't insert any more
		// wantConns into newConnWait until the pool is marked "ready" again.
		p.createConnectionsCond.L.Lock()
		for {
			w := p.newConnWait.popFront()
			if w == nil {
				break
			}
			w.tryDeliver(nil, pcErr)
		}
		p.createConnectionsCond.L.Unlock()
	}
}

// getOrQueueForIdleConn attempts to deliver an idle connection to the given wantConn. If there is
// an idle connection in the idle connections stack, it pops an idle connection, delivers it to the
// wantConn, and returns true. If there are no idle connections in the idle connections stack, it
// adds the wantConn to the idleConnWait queue and returns false.
func (p *pool) getOrQueueForIdleConn(w *wantConn) bool {
	p.idleMu.Lock()
	defer p.idleMu.Unlock()

	// Try to deliver an idle connection from the idleConns stack first.
	for len(p.idleConns) > 0 {
		conn := p.idleConns[len(p.idleConns)-1]
		p.idleConns = p.idleConns[:len(p.idleConns)-1]

		if conn == nil {
			continue
		}

		if reason, perished := connectionPerished(conn); perished {
			_ = conn.pool.removeConnection(conn, reason, nil)
			go func() {
				_ = conn.pool.closeConnection(conn)
			}()
			continue
		}

		if !w.tryDeliver(conn, nil) {
			// If we couldn't deliver the conn to w, put it back in the idleConns stack.
			p.idleConns = append(p.idleConns, conn)
		}

		// If we got here, we tried to deliver an idle conn to w. No matter if tryDeliver() returned
		// true or false, w is no longer waiting and doesn't need to be added to any wait queues, so
		// return delivered = true.
		return true
	}

	p.idleConnWait.cleanFront()
	p.idleConnWait.pushBack(w)
	return false
}

func (p *pool) queueForNewConn(w *wantConn) {
	p.createConnectionsCond.L.Lock()
	defer p.createConnectionsCond.L.Unlock()

	p.newConnWait.cleanFront()
	p.newConnWait.pushBack(w)
	p.createConnectionsCond.Signal()
}

func (p *pool) totalConnectionCount() int {
	p.createConnectionsCond.L.Lock()
	defer p.createConnectionsCond.L.Unlock()

	return len(p.conns)
}

func (p *pool) availableConnectionCount() int {
	p.idleMu.Lock()
	defer p.idleMu.Unlock()

	return len(p.idleConns)
}

// createConnections creates connections for wantConn requests on the newConnWait queue.
func (p *pool) createConnections(ctx context.Context, wg *sync.WaitGroup) {
	defer wg.Done()

	// condition returns true if the createConnections() loop should continue and false if it should
	// wait. Note that the condition also listens for Context cancellation, which also causes the
	// loop to continue, allowing for a subsequent check to return from createConnections().
	condition := func() bool {
		checkOutWaiting := p.newConnWait.len() > 0
		poolHasSpace := p.maxSize == 0 || uint64(len(p.conns)) < p.maxSize
		cancelled := ctx.Err() != nil
		return (checkOutWaiting && poolHasSpace) || cancelled
	}

	// wait waits for there to be an available wantConn and for the pool to have space for a new
	// connection. When the condition becomes true, it creates a new connection and returns the
	// waiting wantConn and new connection. If the Context is cancelled or there are any
	// errors, wait returns with "ok = false".
	wait := func() (*wantConn, *connection, bool) {
		p.createConnectionsCond.L.Lock()
		defer p.createConnectionsCond.L.Unlock()

		for !condition() {
			p.createConnectionsCond.Wait()
		}

		if ctx.Err() != nil {
			return nil, nil, false
		}

		p.newConnWait.cleanFront()
		w := p.newConnWait.popFront()
		if w == nil {
			return nil, nil, false
		}

		conn := newConnection(p.address, p.connOpts...)
		conn.pool = p
		conn.driverConnectionID = atomic.AddInt64(&p.nextID, 1)
		p.conns[conn.driverConnectionID] = conn

		return w, conn, true
	}

	for ctx.Err() == nil {
		w, conn, ok := wait()
		if !ok {
			continue
		}

		if mustLogPoolMessage(p) {
			keysAndValues := logger.KeyValues{
				logger.KeyDriverConnectionID, conn.driverConnectionID,
			}

			logPoolMessage(p, logger.ConnectionCreated, keysAndValues...)
		}

		if p.monitor != nil {
			p.monitor.Event(&event.PoolEvent{
				Type:         event.ConnectionCreated,
				Address:      p.address.String(),
				ConnectionID: conn.driverConnectionID,
			})
		}

<<<<<<< HEAD
		// Pass the createConnections context to connect to allow pool close to
		// cancel connection establishment so shutdown doesn't block indefinitely if
		// connectTimeout=0.
		//
		// Per the specifications, an explicit value of connectTimeout=0 means the
		// timeout is "infinite".
		connctx := context.Background()
		if p.connectTimeout != 0 {
			var cancel context.CancelFunc
			connctx, cancel = context.WithTimeout(ctx, p.connectTimeout)

			defer cancel()
		}

		err := conn.connect(connctx)
=======
		start := time.Now()
		// Pass the createConnections context to connect to allow pool close to cancel connection
		// establishment so shutdown doesn't block indefinitely if connectTimeout=0.
		err := conn.connect(ctx)
>>>>>>> 3365ea1f
		if err != nil {
			w.tryDeliver(nil, err)

			// If there's an error connecting the new connection, call the handshake error handler
			// that implements the SDAM handshake error handling logic. This must be called after
			// delivering the connection error to the waiting wantConn. If it's called before, the
			// handshake error handler may clear the connection pool, leading to a different error
			// message being delivered to the same waiting wantConn in idleConnWait when the wait
			// queues are cleared.
			if p.handshakeErrFn != nil {
				p.handshakeErrFn(err, conn.generation, conn.desc.ServiceID)
			}

			_ = p.removeConnection(conn, reason{
				loggerConn: logger.ReasonConnClosedError,
				event:      event.ReasonError,
			}, err)

			_ = p.closeConnection(conn)

			continue
		}

		duration := time.Since(start)
		if mustLogPoolMessage(p) {
			keysAndValues := logger.KeyValues{
				logger.KeyDriverConnectionID, conn.driverConnectionID,
				logger.KeyDurationMS, duration.Milliseconds(),
			}

			logPoolMessage(p, logger.ConnectionReady, keysAndValues...)
		}

		if p.monitor != nil {
			p.monitor.Event(&event.PoolEvent{
				Type:         event.ConnectionReady,
				Address:      p.address.String(),
				ConnectionID: conn.driverConnectionID,
				Duration:     duration,
			})
		}

		if w.tryDeliver(conn, nil) {
			continue
		}

		_ = p.checkInNoEvent(conn)
	}
}

func (p *pool) maintain(ctx context.Context, wg *sync.WaitGroup) {
	defer wg.Done()

	ticker := time.NewTicker(p.maintainInterval)
	defer ticker.Stop()

	// remove removes the *wantConn at index i from the slice and returns the new slice. The order
	// of the slice is not maintained.
	remove := func(arr []*wantConn, i int) []*wantConn {
		end := len(arr) - 1
		arr[i], arr[end] = arr[end], arr[i]
		return arr[:end]
	}

	// removeNotWaiting removes any wantConns that are no longer waiting from given slice of
	// wantConns. That allows maintain() to use the size of its wantConns slice as an indication of
	// how many new connection requests are outstanding and subtract that from the number of
	// connections to ask for when maintaining minPoolSize.
	removeNotWaiting := func(arr []*wantConn) []*wantConn {
		for i := len(arr) - 1; i >= 0; i-- {
			w := arr[i]
			if !w.waiting() {
				arr = remove(arr, i)
			}
		}

		return arr
	}

	wantConns := make([]*wantConn, 0, p.minSize)
	defer func() {
		for _, w := range wantConns {
			w.tryDeliver(nil, ErrPoolClosed)
		}
	}()

	for {
		select {
		case <-ticker.C:
		case <-p.maintainReady:
		case <-ctx.Done():
			return
		}

		// Only maintain the pool while it's in the "ready" state. If the pool state is not "ready",
		// wait for the next tick or "ready" signal. Do all of this while holding the stateMu read
		// lock to prevent a state change between checking the state and entering the wait queue.
		// Not holding the stateMu read lock here may allow maintain() to request wantConns after
		// clear() pauses the pool and clears the wait queue, resulting in createConnections()
		// doing work while the pool is "paused".
		p.stateMu.RLock()
		if p.state != poolReady {
			p.stateMu.RUnlock()
			continue
		}

		p.removePerishedConns()

		// Remove any wantConns that are no longer waiting.
		wantConns = removeNotWaiting(wantConns)

		// Figure out how many more wantConns we need to satisfy minPoolSize. Assume that the
		// outstanding wantConns (i.e. the ones that weren't removed from the slice) will all return
		// connections when they're ready, so only add wantConns to make up the difference. Limit
		// the number of connections requested to max 10 at a time to prevent overshooting
		// minPoolSize in case other checkOut() calls are requesting new connections, too.
		total := p.totalConnectionCount()
		n := int(p.minSize) - total - len(wantConns)
		if n > 10 {
			n = 10
		}

		for i := 0; i < n; i++ {
			w := newWantConn()
			p.queueForNewConn(w)
			wantConns = append(wantConns, w)

			// Start a goroutine for each new wantConn, waiting for it to be ready.
			go func() {
				<-w.ready
				if w.conn != nil {
					_ = p.checkInNoEvent(w.conn)
				}
			}()
		}
		p.stateMu.RUnlock()
	}
}

func (p *pool) removePerishedConns() {
	p.idleMu.Lock()
	defer p.idleMu.Unlock()

	for i := range p.idleConns {
		conn := p.idleConns[i]
		if conn == nil {
			continue
		}

		if reason, perished := connectionPerished(conn); perished {
			p.idleConns[i] = nil

			_ = p.removeConnection(conn, reason, nil)
			go func() {
				_ = p.closeConnection(conn)
			}()
		}
	}

	p.idleConns = compact(p.idleConns)
}

// compact removes any nil pointers from the slice and keeps the non-nil pointers, retaining the
// order of the non-nil pointers.
func compact(arr []*connection) []*connection {
	offset := 0
	for i := range arr {
		if arr[i] == nil {
			continue
		}
		arr[offset] = arr[i]
		offset++
	}
	return arr[:offset]
}

// A wantConn records state about a wanted connection (that is, an active call to checkOut).
// The conn may be gotten by creating a new connection or by finding an idle connection, or a
// cancellation may make the conn no longer wanted. These three options are racing against each
// other and use wantConn to coordinate and agree about the winning outcome.
// Based on https://cs.opensource.google/go/go/+/refs/tags/go1.16.6:src/net/http/transport.go;l=1174-1240
type wantConn struct {
	ready chan struct{}

	mu   sync.Mutex // Guards conn, err
	conn *connection
	err  error
}

func newWantConn() *wantConn {
	return &wantConn{
		ready: make(chan struct{}, 1),
	}
}

// waiting reports whether w is still waiting for an answer (connection or error).
func (w *wantConn) waiting() bool {
	select {
	case <-w.ready:
		return false
	default:
		return true
	}
}

// tryDeliver attempts to deliver conn, err to w and reports whether it succeeded.
func (w *wantConn) tryDeliver(conn *connection, err error) bool {
	w.mu.Lock()
	defer w.mu.Unlock()

	if w.conn != nil || w.err != nil {
		return false
	}

	w.conn = conn
	w.err = err
	if w.conn == nil && w.err == nil {
		panic("x/mongo/driver/topology: internal error: misuse of tryDeliver")
	}

	close(w.ready)

	return true
}

// cancel marks w as no longer wanting a result (for example, due to cancellation). If a connection
// has been delivered already, cancel returns it with p.checkInNoEvent(). Note that the caller must
// not hold any locks on the pool while calling cancel.
func (w *wantConn) cancel(p *pool, err error) {
	if err == nil {
		panic("x/mongo/driver/topology: internal error: misuse of cancel")
	}

	w.mu.Lock()
	if w.conn == nil && w.err == nil {
		close(w.ready) // catch misbehavior in future delivery
	}
	conn := w.conn
	w.conn = nil
	w.err = err
	w.mu.Unlock()

	if conn != nil {
		_ = p.checkInNoEvent(conn)
	}
}

// A wantConnQueue is a queue of wantConns.
// Based on https://cs.opensource.google/go/go/+/refs/tags/go1.16.6:src/net/http/transport.go;l=1242-1306
type wantConnQueue struct {
	// This is a queue, not a deque.
	// It is split into two stages - head[headPos:] and tail.
	// popFront is trivial (headPos++) on the first stage, and
	// pushBack is trivial (append) on the second stage.
	// If the first stage is empty, popFront can swap the
	// first and second stages to remedy the situation.
	//
	// This two-stage split is analogous to the use of two lists
	// in Okasaki's purely functional queue but without the
	// overhead of reversing the list when swapping stages.
	head    []*wantConn
	headPos int
	tail    []*wantConn
}

// len returns the number of items in the queue.
func (q *wantConnQueue) len() int {
	return len(q.head) - q.headPos + len(q.tail)
}

// pushBack adds w to the back of the queue.
func (q *wantConnQueue) pushBack(w *wantConn) {
	q.tail = append(q.tail, w)
}

// popFront removes and returns the wantConn at the front of the queue.
func (q *wantConnQueue) popFront() *wantConn {
	if q.headPos >= len(q.head) {
		if len(q.tail) == 0 {
			return nil
		}
		// Pick up tail as new head, clear tail.
		q.head, q.headPos, q.tail = q.tail, 0, q.head[:0]
	}
	w := q.head[q.headPos]
	q.head[q.headPos] = nil
	q.headPos++
	return w
}

// peekFront returns the wantConn at the front of the queue without removing it.
func (q *wantConnQueue) peekFront() *wantConn {
	if q.headPos < len(q.head) {
		return q.head[q.headPos]
	}
	if len(q.tail) > 0 {
		return q.tail[0]
	}
	return nil
}

// cleanFront pops any wantConns that are no longer waiting from the head of the queue.
func (q *wantConnQueue) cleanFront() {
	for {
		w := q.peekFront()
		if w == nil || w.waiting() {
			return
		}
		q.popFront()
	}
}<|MERGE_RESOLUTION|>--- conflicted
+++ resolved
@@ -77,12 +77,8 @@
 	LoadBalanced     bool
 	PoolMonitor      *event.PoolMonitor
 	Logger           *logger.Logger
-<<<<<<< HEAD
-	handshakeErrFn   func(error, uint64, *primitive.ObjectID)
+	handshakeErrFn   func(error, uint64, *bson.ObjectID)
 	ConnectTimeout   time.Duration
-=======
-	handshakeErrFn   func(error, uint64, *bson.ObjectID)
->>>>>>> 3365ea1f
 }
 
 type pool struct {
@@ -1114,7 +1110,7 @@
 			})
 		}
 
-<<<<<<< HEAD
+		start := time.Now()
 		// Pass the createConnections context to connect to allow pool close to
 		// cancel connection establishment so shutdown doesn't block indefinitely if
 		// connectTimeout=0.
@@ -1130,12 +1126,6 @@
 		}
 
 		err := conn.connect(connctx)
-=======
-		start := time.Now()
-		// Pass the createConnections context to connect to allow pool close to cancel connection
-		// establishment so shutdown doesn't block indefinitely if connectTimeout=0.
-		err := conn.connect(ctx)
->>>>>>> 3365ea1f
 		if err != nil {
 			w.tryDeliver(nil, err)
 
